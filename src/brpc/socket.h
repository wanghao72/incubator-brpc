// Licensed to the Apache Software Foundation (ASF) under one
// or more contributor license agreements.  See the NOTICE file
// distributed with this work for additional information
// regarding copyright ownership.  The ASF licenses this file
// to you under the Apache License, Version 2.0 (the
// "License"); you may not use this file except in compliance
// with the License.  You may obtain a copy of the License at
//
//   http://www.apache.org/licenses/LICENSE-2.0
//
// Unless required by applicable law or agreed to in writing,
// software distributed under the License is distributed on an
// "AS IS" BASIS, WITHOUT WARRANTIES OR CONDITIONS OF ANY
// KIND, either express or implied.  See the License for the
// specific language governing permissions and limitations
// under the License.

// Authors: Ge,Jun (gejun@baidu.com)
//          Rujie Jiang (jiangrujie@baidu.com)
//          Zhangyi Chen (chenzhangyi01@baidu.com)

#ifndef BRPC_SOCKET_H
#define BRPC_SOCKET_H

#include <iostream>                            // std::ostream
#include <deque>                               // std::deque
#include <set>                                 // std::set
#include "butil/atomicops.h"                    // butil::atomic
#include "bthread/types.h"                      // bthread_id_t
#include "butil/iobuf.h"                        // butil::IOBuf, IOPortal
#include "butil/macros.h"                       // DISALLOW_COPY_AND_ASSIGN
#include "butil/endpoint.h"                     // butil::EndPoint
#include "butil/resource_pool.h"                // butil::ResourceId
#include "bthread/butex.h"                      // butex_create_checked
#include "brpc/authenticator.h"           // Authenticator
#include "brpc/errno.pb.h"                // EFAILEDSOCKET
#include "brpc/details/ssl_helper.h"      // SSLState
#include "brpc/stream.h"                  // StreamId
#include "brpc/destroyable.h"             // Destroyable
#include "brpc/options.pb.h"              // ConnectionType
#include "brpc/socket_id.h"               // SocketId
#include "brpc/socket_message.h"          // SocketMessagePtr
#include "bvar/bvar.h"

namespace brpc {
namespace policy {
class ConsistentHashingLoadBalancer;
class RtmpContext;
class H2GlobalStreamCreator;
}  // namespace policy
namespace schan {
class ChannelBalancer;
}
namespace rdma {
class RdmaCompletionQueue;
class RdmaEndpoint;
}

class Socket;
class AuthContext;
class EventDispatcher;
class Stream;

// A special closure for processing the about-to-recycle socket. Socket does
// not delete SocketUser, if you want, `delete this' at the end of
// BeforeRecycle().
class SocketUser {
public:
    virtual ~SocketUser() {}
    virtual void BeforeRecycle(Socket*) {};

    // Will be periodically called in a dedicated thread to check the
    // health.
    // If the return value is 0, the socket is revived.
    // If the return value is ESTOP, the health-checking thread quits.
    // The default impl is testing health by connection.
    virtual int CheckHealth(Socket*);

    // Called after revived.
    virtual void AfterRevived(Socket*);
};

// TODO: Remove this class which is replace-able with SocketMessage
// A special closure for handling fd related connection. The Socket does
// not delete SocketConnection, if you want, `delete this' at the end of
// BeforeRecycle().
class SocketConnection {
public:
    virtual ~SocketConnection() {}
    virtual void BeforeRecycle(Socket*) = 0;

    // Establish a connection, call on_connect after connection finishes
    virtual int Connect(Socket*, const timespec*,
                        int (*on_connect)(int, int, void*), void*) = 0;

    // Cut IOBufs into fd or SSL Channel
    virtual ssize_t CutMessageIntoFileDescriptor(int, butil::IOBuf**, size_t) = 0;
    virtual ssize_t CutMessageIntoSSLChannel(SSL*, butil::IOBuf**, size_t) = 0;
};

// Application-level connect. After TCP connected, the client sends some
// sort of "connect" message to the server to establish application-level
// connection.
// Instances of AppConnect may be shared by multiple sockets and often
// created by std::make_shared<T>() where T implements AppConnect
class AppConnect {
public:
    virtual ~AppConnect() {}

    // Called after TCP connected. Call done(error, data) when
    // the application-level connection is established.
    // Notice that `socket' can only be used for getting information of
    // the connection. To write into the socket, write socket->fd() with
    // sys_write directly. This is because Socket::Write() does not really
    // write out until AppConnect is done.
    virtual void StartConnect(const Socket* socket,
                              void (*done)(int err, void* data),
                              void* data) = 0;

    // Called when the host socket is setfailed or about to be recycled.
    // If the AppConnect is still in-progress, it should be canceled properly.
    virtual void StopConnect(Socket*) = 0;
};

// _s = per second, _m = per minute
struct SocketStat {
    uint32_t in_size_s;
    uint32_t out_size_s;
    uint32_t in_num_messages_s;
    uint32_t out_num_messages_s;
    uint64_t in_size_m; // must be 64-bit
    uint64_t out_size_m;
    uint32_t in_num_messages_m;
    uint32_t out_num_messages_m;
};

struct SocketVarsCollector {
    SocketVarsCollector()
        : nsocket("rpc_socket_count")
        , channel_conn("rpc_channel_connection_count")
        , neventthread_second("rpc_event_thread_second", &neventthread)
        , nhealthcheck("rpc_health_check_count")
        , nkeepwrite_second("rpc_keepwrite_second", &nkeepwrite)
        , nwaitepollout("rpc_waitepollout_count")
        , nwaitepollout_second("rpc_waitepollout_second", &nwaitepollout)
    {}

    bvar::Adder<int64_t> nsocket;
    bvar::Adder<int64_t> channel_conn;
    bvar::Adder<int> neventthread;
    bvar::PerSecond<bvar::Adder<int> > neventthread_second;
    bvar::Adder<int64_t> nhealthcheck;
    bvar::Adder<int64_t> nkeepwrite;
    bvar::PerSecond<bvar::Adder<int64_t> > nkeepwrite_second;
    bvar::Adder<int64_t> nwaitepollout;
    bvar::PerSecond<bvar::Adder<int64_t> > nwaitepollout_second;
};

struct PipelinedInfo {
    PipelinedInfo() { reset(); }
    void reset() {
        count = 0;
        with_auth = false;
        id_wait = INVALID_BTHREAD_ID;
    }
    uint32_t count;
    bool with_auth;
    bthread_id_t id_wait;
};

struct SocketSSLContext {
    SocketSSLContext();
    ~SocketSSLContext();
    
    SSL_CTX* raw_ctx;           // owned
    std::string sni_name;       // useful for clients
};

// TODO: Comment fields
struct SocketOptions {
    SocketOptions();

    // If `fd' is non-negative, set `fd' to be non-blocking and take the
    // ownership. Socket will close the fd(if needed) and call 
    // user->BeforeRecycle() before recycling.
    int fd;
    butil::EndPoint remote_side;
    SocketUser* user;
    // When *edge-triggered* events happen on the file descriptor, callback
    // `on_edge_triggered_events' will be called. Inside the callback, user
    // shall read fd() in non-blocking mode until all data has been read
    // or EAGAIN is met, otherwise the callback will not be called again
    // until new data arrives. The callback will not be called from more than
    // one thread at any time.
    void (*on_edge_triggered_events)(Socket*);
    int health_check_interval_s;
    bool use_rdma;
    std::shared_ptr<SocketSSLContext> initial_ssl_ctx;
    bthread_keytable_pool_t* keytable_pool;
    SocketConnection* conn;
    std::shared_ptr<AppConnect> app_connect;
    // The created socket will set parsing_context with this value.
    Destroyable* initial_parsing_context;
};

// Abstractions on reading from and writing into file descriptors.
// NOTE: accessed by multiple threads(frequently), align it by cacheline.
class BAIDU_CACHELINE_ALIGNMENT/*note*/ Socket {
friend class EventDispatcher;
friend class InputMessenger;
friend class Acceptor;
friend class ConnectionsService;
friend class SocketUser;
friend class Stream;
friend class Controller;
friend class policy::ConsistentHashingLoadBalancer;
friend class policy::RtmpContext;
friend class schan::ChannelBalancer;
friend class rdma::RdmaCompletionQueue;  // for use of keytable_pool
friend class rdma::RdmaEndpoint;
friend class HealthCheckTask;
friend class OnAppHealthCheckDone;
friend class HealthCheckManager;
friend class policy::H2GlobalStreamCreator;
    class SharedPart;
    struct Forbidden {};
    struct WriteRequest;

public:
    const static int STREAM_FAKE_FD = INT_MAX;
    // NOTE: User cannot create Socket from constructor. Use Create()
    // instead. It's public just because of requirement of ResourcePool.
    Socket(Forbidden);
    ~Socket();

    // Write `msg' into this Socket and clear it. The `msg' should be an
    // intact request or response. To prevent messages from interleaving
    // with other messages, the internal file descriptor is written by one
    // thread at any time. Namely when only one thread tries to write, the
    // message is written once directly in the calling thread. If the message
    // is not completely written, a KeepWrite thread is created to continue
    // the writing. When other threads want to write simultaneously (thread
    // contention), they append WriteRequests to the KeepWrite thread in a 
    // wait-free manner rather than writing to the file descriptor directly.
    // KeepWrite will not quit until all WriteRequests are complete.
    // Key properties:
    // - all threads have similar opportunities to write, no one is starved.
    // - Write once when uncontended(most cases).
    // - Wait-free when contended.
    struct WriteOptions {
        // `id_wait' is signalled when this Socket is SetFailed. To disable
        // the signal, set this field to INVALID_BTHREAD_ID.
        // `on_reset' of `id_wait' is NOT called when Write() returns non-zero.
        // Default: INVALID_BTHREAD_ID
        bthread_id_t id_wait;
        // If no connection exists, a connection will be established to
        // remote_side() regarding deadline `abstime'. NULL means no timeout.
        // Default: NULL
        const timespec* abstime;
        
        // Will be queued to implement positional correspondence with responses
        // Default: 0
        uint32_t pipelined_count;

        // [Only effective when pipelined_count is non-zero]
        // The request contains authenticating information which will be
        // responded by the server and processed specially when dealing
        // with the response.
        bool with_auth;
        
        // Do not return EOVERCROWDED
        // Default: false
        bool ignore_eovercrowded;

        WriteOptions()
            : id_wait(INVALID_BTHREAD_ID), abstime(NULL)
            , pipelined_count(0), with_auth(false)
            , ignore_eovercrowded(false) {}
    };
    int Write(butil::IOBuf *msg, const WriteOptions* options = NULL);
    
    // Write an user-defined message. `msg' is released when Write() is
    // successful and *may* remain unchanged otherwise.
    int Write(SocketMessagePtr<>& msg, const WriteOptions* options = NULL);

    // The file descriptor
    int fd() const { return _fd.load(butil::memory_order_relaxed); }

    // ip/port of the local end of the connection
    butil::EndPoint local_side() const { return _local_side; }

    // ip/port of the other end of the connection.
    butil::EndPoint remote_side() const { return _remote_side; }

    // Positive value enables health checking.
    // Initialized by SocketOptions.health_check_interval_s.
    int health_check_interval() const { return _health_check_interval_s; }

    // The unique identifier.
    SocketId id() const { return _this_id; }

    // `user' parameter passed to Create().
    SocketUser* user() const { return _user; }

    // `conn' parameter passed to Create()
    void set_conn(SocketConnection* conn) { _conn = conn; }
    SocketConnection* conn() const { return _conn; }

    // Saved contexts for parsing. Reset before trying new protocols and
    // recycling of the socket.
    void reset_parsing_context(Destroyable*);
    Destroyable* release_parsing_context();
    Destroyable* parsing_context() const
    { return _parsing_context.load(butil::memory_order_consume); }
    // Try to set _parsing_context to *ctx when _parsing_context is NULL.
    // If _parsing_context is NULL, the set is successful and true is returned.
    // Otherwise, *ctx is Destroy()-ed and replaced with the value of
    // _parsing_context, and false is returned. This process is thread-safe.
    template <typename T> bool initialize_parsing_context(T** ctx);

    // Connection-specific result of authentication.
    const AuthContext* auth_context() const { return _auth_context; }
    AuthContext* mutable_auth_context();

    // Create a Socket according to `options', put the identifier into `id'.
    // Returns 0 on sucess, -1 otherwise.
    static int Create(const SocketOptions& options, SocketId* id);

    // Place the Socket associated with identifier `id' into unique_ptr `ptr',
    // which will be released automatically when out of scope (w/o explicit
    // std::move). User can still access `ptr' after calling ptr->SetFailed()
    // before release of `ptr'. 
    // This function is wait-free.
    // Returns 0 on success, -1 when the Socket was SetFailed().
    static int Address(SocketId id, SocketUniquePtr* ptr);

    // Re-address current socket into `ptr'.
    // Always succeed even if this socket is failed.
    void ReAddress(SocketUniquePtr* ptr);

    // Returns 0 on success, 1 on failed socket, -1 on recycled.
    static int AddressFailedAsWell(SocketId id, SocketUniquePtr* ptr);

    // Mark this Socket or the Socket associated with `id' as failed.
    // Any later Address() of the identifier shall return NULL unless the
    // Socket was revivied by HealthCheckThread. The Socket is NOT recycled
    // after calling this function, instead it will be recycled when no one
    // references it. Internal fields of the Socket are still accessible
    // after calling this function. Calling SetFailed() of a Socket more
    // than once is OK.
    // This function is lock-free.
    // Returns -1 when the Socket was already SetFailed(), 0 otherwise.
    int SetFailed();
    int SetFailed(int error_code, const char* error_fmt, ...)
        __attribute__ ((__format__ (__printf__, 3, 4)));
    static int SetFailed(SocketId id);

    void AddRecentError();

    int64_t recent_error_count() const;

    int isolated_times() const;

    void FeedbackCircuitBreaker(int error_code, int64_t latency_us);

    bool Failed() const;

    bool DidReleaseAdditionalRereference() const
    { return _recycle_flag.load(butil::memory_order_relaxed); }

    // Notify `id' object (by calling bthread_id_error) when this Socket
    // has been `SetFailed'. If it already has, notify `id' immediately
    void NotifyOnFailed(bthread_id_t id);

    // Release the additional reference which added inside `Create'
    // before so that `Socket' will be recycled automatically once
    // on one is addressing it.
    int ReleaseAdditionalReference();
    // `ReleaseAdditionalReference' this Socket iff it has no data
    // transmission during the last `idle_seconds'
    int ReleaseReferenceIfIdle(int idle_seconds);

    // Set ELOGOFF flag to this `Socket' which means further requests
    // through this `Socket' will receive an ELOGOFF error. This only
    // affects return value of `IsAvailable' and won't close the inner
    // fd. Once set, this flag can only be cleared inside `WaitAndReset'.
    void SetLogOff();

    // Check Whether the socket is available for user requests.
    bool IsAvailable() const;

    // Start to process edge-triggered events from the fd.
    // This function does not block caller.
    static int StartInputEvent(SocketId id, uint32_t events,
                               const bthread_attr_t& thread_attr);

    static const int PROGRESS_INIT = 1;
    bool MoreReadEvents(int* progress);

    // Fight for the right to authenticate this socket. Only one
    // fighter will get 0 as return value. Others will wait until
    // authentication finishes (succeed or not) and the error code
    // will be filled into `auth_error'. The winner MUST call
    // authentication finishes (succeed or not). The winner MUST call
    // `SetAuthentication' (whether authentication succeed or not)
    // to wake up waiters.
    // Return 0 on success, error code on failure.
    int FightAuthentication(int* auth_error);

    // Set the authentication result and signal all the waiters.
    // This function can only be called after a successfule
    // `FightAuthentication', otherwise it's regarded as an error
    void SetAuthentication(int error_code);

    // Since some protocols are not able to store correlation id in their
    // headers (such as nova-pbrpc, http), we have to store it here. Note
    // that there can only be 1 RPC call on this socket at any time, otherwise
    // use PushPipelinedInfo/PopPipelinedInfo instead.
    void set_correlation_id(uint64_t correlation_id)
    { _correlation_id = correlation_id; }
    uint64_t correlation_id() const { return _correlation_id; }

    // For protocols that need positional correspondence between responses
    // and requests.
    void PushPipelinedInfo(const PipelinedInfo&);
    bool PopPipelinedInfo(PipelinedInfo* info);
    // Undo previous PopPipelinedInfo
    void GivebackPipelinedInfo(const PipelinedInfo&);

    void set_preferred_index(int index) { _preferred_index = index; }
    int preferred_index() const { return _preferred_index; }
    
    void set_type_of_service(int tos) { _tos = tos; }

    // Call this method every second (roughly)
    void UpdateStatsEverySecond(int64_t now_ms);

    // Copy stat into `out'. If UpdateStatsEverySecond was never called, all
    // fields will be zero.
    void GetStat(SocketStat* out) const;

    // Call this when you receive an EOF event. `SetFailed' will be
    // called at last if EOF event is no longer postponed
    void SetEOF();
    // Postpone EOF event until `CheckEOF' has been called
    void PostponeEOF();
    void CheckEOF();
    
    SSLState ssl_state() const { return _ssl_state; }
    bool is_ssl() const { return ssl_state() == SSL_CONNECTED; }
    X509* GetPeerCertificate() const;
    
    // Print debugging inforamtion of `id' into the ostream.
    static void DebugSocket(std::ostream&, SocketId id);

    // Number of Heahth checking since last socket failure.
    int health_check_count() const { return _hc_count; }

    // True if this socket was created by Connect.
    bool CreatedByConnect() const;

    // Get an UNUSED socket connecting to the same place as this socket
    // from the SocketPool of this socket.
    int GetPooledSocket(SocketUniquePtr* pooled_socket);

    // Return this socket which MUST be got from GetPooledSocket to its
    // main_socket's pool.
    int ReturnToPool();

    // True if this socket has SocketPool
    bool HasSocketPool() const;

    // Put all sockets in _shared_part->socket_pool into `list'.
    void ListPooledSockets(std::vector<SocketId>* list, size_t max_count = 0);

    // Return true on success
    bool GetPooledSocketStats(int* numfree, int* numinflight);

    // Create a socket connecting to the same place as this socket.
    int GetShortSocket(SocketUniquePtr* short_socket);

    // Get and persist a socket connecting to the same place as this socket.
    // If an agent socket was already created and persisted, it's returned
    // directly (provided other constraints are satisfied)
    // If `checkfn' is not NULL, and the checking result on the socket that
    // would be returned is false, the socket is abandoned and the getting
    // process is restarted.
    // For example, http2 connections may run out of stream_id after long time
    // running and a new socket should be created. In order not to affect
    // LoadBalancers or NamingServices that may reference the Socket, agent
    // socket can be used for the communication and replaced periodically but
    // the main socket is unchanged.
    int GetAgentSocket(SocketUniquePtr* out, bool (*checkfn)(Socket*));

    // Take a peek at existing agent socket (no creation).
    // Returns 0 on success.
    int PeekAgentSocket(SocketUniquePtr* out) const;

    // Where the stats of this socket are accumulated to.
    SocketId main_socket_id() const;

    // Share the stats with the socket.
    void ShareStats(Socket* s);

    // Call this method to let the server SetFailed() this socket when the
    // socket becomes idle or Server.Stop() is called. Useful for stopping
    // streaming connections which are often referenced by many places,
    // without SetFailed(), the ref-count may never hit zero.
    void fail_me_at_server_stop() { _fail_me_at_server_stop = true; }
    bool shall_fail_me_at_server_stop() const { return _fail_me_at_server_stop; }

    // Tag the socket so that the response coming back from socket will be
    // parsed progressively. For example: in HTTP, the RPC may end w/o reading
    // the body part fully.
    void read_will_be_progressive(ConnectionType t)
    { _connection_type_for_progressive_read = t; }

    // True if read_will_be_progressive() was called.
    bool is_read_progressive() const
    { return _connection_type_for_progressive_read != CONNECTION_TYPE_UNKNOWN; }

    // Handle the socket according to its connection_type when the progressive
    // reading is finally done.
    void OnProgressiveReadCompleted();

    // Last cpuwide-time at when this socket was read or write.
    int64_t last_active_time_us() const {
        return std::max(
            _last_readtime_us.load(butil::memory_order_relaxed),
            _last_writetime_us.load(butil::memory_order_relaxed));
    }

    // A brief description of this socket, consistent with os << *this
    std::string description() const;

    // Returns true if the remote side is overcrowded.
    bool is_overcrowded() const { return _overcrowded; }

    bthread_keytable_pool_t* keytable_pool() const { return _keytable_pool; }

private:
    DISALLOW_COPY_AND_ASSIGN(Socket);

    int ConductError(bthread_id_t);
    int StartWrite(WriteRequest*, const WriteOptions&);

    int Dereference();
friend void DereferenceSocket(Socket*);

    static int Status(SocketId, int32_t* nref = NULL);  // for unit-test.

    // Perform SSL handshake after TCP connection has been established.
    // Create SSL session inside and block (in bthread) until handshake
    // has completed. Application layer I/O is forbidden during this
    // process to avoid concurrent I/O on the underlying fd
    // Returns 0 on success, -1 otherwise
    int SSLHandshake(int fd, bool server_mode);

    // Based upon whether the underlying channel is using SSL (if
    // SSLState is SSL_UNKNOWN, try to detect at first), read data
    // using the corresponding method into `_read_buf'. Returns read
    // bytes on success, 0 on EOF, -1 otherwise and errno is set
    ssize_t DoRead(size_t size_hint);  

    // Based upon whether the underlying channel is using SSL, write
    // `req' using the corresponding method. Returns written bytes on
    // success, -1 otherwise and errno is set
    ssize_t DoWrite(WriteRequest* req);

    // Called before returning to pool.
    void OnRecycle();

    // [Not thread-safe] Wait for EPOLLOUT event on `fd'. If `pollin' is
    // true, EPOLLIN event will also be included and EPOLL_CTL_MOD will
    // be used instead of EPOLL_CTL_ADD. Note that spurious wakeups may
    // occur when this function returns, so make sure to check whether fd
    // is writable or not even when it returns 0
    int WaitEpollOut(int fd, bool pollin, const timespec* abstime);

    // [Not thread-safe] Establish a tcp connection to `remote_side()'
    // If `on_connect' is NULL, this function blocks current thread
    // until connected/timeout. Otherwise, it returns immediately after
    // starting a connection request and `on_connect' will be called
    // when connecting completes (whether it succeeds or not)
    // Returns the socket fd on success, -1 otherwise
    int Connect(const timespec* abstime,
                int (*on_connect)(int fd, int err, void* data), void* data);
    int CheckConnected(int sockfd);

    // [Not thread-safe] Only used by `Write'.
    // Returns:
    //   0  - Already connected
    //   1  - Trying to establish connection
    //   -1 - Failed to connect to remote side
    int ConnectIfNot(const timespec* abstime, WriteRequest* req);
    
    int ResetFileDescriptor(int fd);

    // Wait until nref hits `expected_nref' and reset some internal resources.
    int WaitAndReset(int32_t expected_nref);

    // Make this socket addressable again.
    void Revive();

    static void* ProcessEvent(void*);

    static void* KeepWrite(void*);

    bool IsWriteComplete(WriteRequest* old_head, bool singular_node,
                         WriteRequest** new_tail);

    void ReturnFailedWriteRequest(
        WriteRequest*, int error_code, const std::string& error_text);
    void ReturnSuccessfulWriteRequest(WriteRequest*);
    WriteRequest* ReleaseWriteRequestsExceptLast(
        WriteRequest*, int error_code, const std::string& error_text);
    void ReleaseAllFailedWriteRequests(WriteRequest*);

    // Generic callback for Socket to handle epollout event
    static int HandleEpollOut(SocketId socket_id);

    class EpollOutRequest;
    // Callback to handle epollout event whose request data
    // is `EpollOutRequest'
    int HandleEpollOutRequest(int error_code, EpollOutRequest* req);

    // Callback when an EpollOutRequest reaches timeout
    static void HandleEpollOutTimeout(void* arg);

    // Try to wake socket just like epollout has arrived
    // Used by RdmaEndpoint
    void WakeAsEpollOut();

    // Callback when connection event reaches (succeeded or not)
    // This callback will be passed to `Connect'
    static int KeepWriteIfConnected(int fd, int err, void* data);
    static void CheckConnectedAndKeepWrite(int fd, int err, void* data);
    static void AfterAppConnected(int err, void* data);

    static void CreateVarsOnce();

    // Default impl. of health checking.
    int CheckHealth();

    // Add a stream over this Socket. And |stream_id| would be automatically
    // closed when this socket fails.
    // Retuns 0 on success. -1 otherwise, indicating that this is currently a
    // broken socket.
    int AddStream(StreamId stream_id);
    int RemoveStream(StreamId stream_id);
    void ResetAllStreams();

    bool ValidFileDescriptor(int fd);

    // For stats.
    void AddInputBytes(size_t bytes);
    void AddInputMessages(size_t count);
    void AddOutputBytes(size_t bytes);
    void AddOutputMessages(size_t count);

    SharedPart* GetSharedPart() const;
    SharedPart* GetOrNewSharedPart();
    SharedPart* GetOrNewSharedPartSlower();

    void CheckEOFInternal();
    
    // _error_code is set after a socket becomes failed, during the time
    // gap, _error_code is 0. The race condition is by-design and acceptable.
    // To always get a non-zero error_code, readers should call this method
    // instead of reading _error_code directly.
    int non_zero_error_code() const {
        const int tmp = _error_code;
        return tmp ? tmp : EFAILEDSOCKET;
    }

    void CancelUnwrittenBytes(size_t bytes);

private:
    // The on/off state of RDMA
    enum RdmaState {
        RDMA_ON,
        RDMA_OFF,
        RDMA_UNKNOWN
    };

    // unsigned 32-bit version + signed 32-bit referenced-count.
    // Meaning of version:
    // * Created version: no SetFailed() is called on the Socket yet. Must be
    //   same evenness with initial _versioned_ref because during lifetime of
    //   a Socket on the slot, the version is added with 1 twice. This is
    //   also the version encoded in SocketId.
    // * Failed version: = created version + 1, SetFailed()-ed but returned.
    // * Other versions: the socket is already recycled.
    butil::atomic<uint64_t> _versioned_ref;

    // In/Out bytes/messages, SocketPool etc
    // _shared_part is shared by a main socket and all its pooled sockets.
    // Can't use intrusive_ptr because the creation is based on optimistic
    // locking and relies on atomic CAS. We manage references manually.
    butil::atomic<SharedPart*> _shared_part;

    // [ Set in dispatcher ]
    // To keep the callback in at most one bthread at any time. Read comments
    // of EventDispatcher::ProcessEvent in event_dispatcher.cpp to
    // understand the tricks.
    butil::atomic<int> _nevent;

    // May be set by Acceptor to share keytables between reading threads
    // on sockets created by the Acceptor.
    bthread_keytable_pool_t* _keytable_pool;
    
    // [ Set in ResetFileDescriptor ] 
    butil::atomic<int> _fd;  // -1 when not connected.
    int _tos;                // Type of service which is actually only 8bits.
    int64_t _reset_fd_real_us; // When _fd was reset, in microseconds.

    // Address of peer. Initialized by SocketOptions.remote_side.
    butil::EndPoint _remote_side;

    // Address of self. Initialized in ResetFileDescriptor().
    butil::EndPoint _local_side;
        
    // Called when edge-triggered events happened on `_fd'. Read comments
    // of EventDispatcher::AddConsumer (event_dispatcher.h)
    // carefully before implementing the callback.
    void (*_on_edge_triggered_events)(Socket*);

    // A set of callbacks to monitor important events of this socket.
    // Initialized by SocketOptions.user
    SocketUser* _user;

    // Customize creation of the connection. Initialized by SocketOptions.conn
    SocketConnection* _conn;

    // User-level connection after TCP-connected.
    // Initialized by SocketOptions.app_connect.
    std::shared_ptr<AppConnect> _app_connect;

    // Identifier of this Socket in ResourcePool
    SocketId _this_id;
    
    // last chosen index of the protocol as a heuristic value to avoid
    // iterating all protocol handlers each time.
    int _preferred_index;

    // Number of HC since the last SetFailed() was called. Set to 0 when the
    // socket is revived. Only set in HealthCheckTask::OnTriggeringTask()
    int _hc_count;

    // Size of current incomplete message, set to 0 on complete.
    uint32_t _last_msg_size;
    // Average message size of last #MSG_SIZE_WINDOW messages (roughly)
    uint32_t _avg_msg_size;

    // Storing data read from `_fd' but cut-off yet.
    butil::IOPortal _read_buf;

    // Set with cpuwide_time_us() at last read operation
    butil::atomic<int64_t> _last_readtime_us;

    // Saved context for parsing, reset before trying other protocols.
    butil::atomic<Destroyable*> _parsing_context;

    // Saving the correlation_id of RPC on protocols that cannot put
    // correlation_id on-wire and do not send multiple requests on one
    // connection simultaneously.
    uint64_t _correlation_id;

    // Non-zero when health-checking is on.
    int _health_check_interval_s;

    // +-1 bit-+---31 bit---+
    // |  flag |   counter  |
    // +-------+------------+
    // 1-bit flag to ensure `SetEOF' to be called only once
    // 31-bit counter of requests that are currently being processed
    butil::atomic<uint32_t> _ninprocess;
    
    // +---32 bit---+---32 bit---+ 
    // |  auth flag | auth error |
    // +------------+------------+
    // Meanings of `auth flag':
    // 0 - not authenticated yet
    // 1 - authentication completed (whether it succeeded or not
    //     depends on `auth error')
    butil::atomic<uint64_t> _auth_flag_error;
    bthread_id_t _auth_id;

    // Stores authentication result/context of this socket. This only
    // exists in server side
    AuthContext* _auth_context;

    SSLState _ssl_state;
    SSL* _ssl_session;               // owner
    std::shared_ptr<SocketSSLContext> _ssl_ctx;

    // Pass from controller, for progressive reading.
    ConnectionType _connection_type_for_progressive_read;
    butil::atomic<bool> _controller_released_socket;

    // True if the socket is too full to write.
    volatile bool _overcrowded;

    bool _fail_me_at_server_stop;

    // Set by SetLogOff
    butil::atomic<bool> _logoff_flag;

    // Flag used to mark whether additional reference has been decreased
    // by either `SetFailed' or `SetRecycle'
    butil::atomic<bool> _recycle_flag;

    // Concrete error information from SetFailed()
    // Accesses to these 2 fields(especially _error_text) must be protected
    // by _id_wait_list_mutex
    int _error_code;
    std::string _error_text;

    butil::atomic<SocketId> _agent_socket_id;

    butil::Mutex _pipeline_mutex;
    std::deque<PipelinedInfo>* _pipeline_q;

    // For storing call-id of in-progress RPC.
    pthread_mutex_t _id_wait_list_mutex;
    bthread_id_list_t _id_wait_list;

    // Set with cpuwide_time_us() at last write operation
    butil::atomic<int64_t> _last_writetime_us;
    // Queued but written
    butil::atomic<int64_t> _unwritten_bytes;
    
    // Butex to wait for EPOLLOUT event
    butil::atomic<int>* _epollout_butex;

    // Storing data that are not flushed into `fd' yet.
    butil::atomic<WriteRequest*> _write_head;

    butil::Mutex _stream_mutex;
    std::set<StreamId> *_stream_set;

<<<<<<< HEAD
    // The RdmaEndpoint
    rdma::RdmaEndpoint* _rdma_ep;

    // Should use RDMA or not
    RdmaState _rdma_state;
=======
    butil::atomic<int64_t> _ninflight_app_health_check;
>>>>>>> e09b620d
};

} // namespace brpc


// Sleep a while when `write_expr' returns negative with errno=EOVERCROWDED
// Implemented as a macro rather than a field of Socket.WriteOptions because
// the macro works for other functions besides Socket.Write as well.
#define BRPC_HANDLE_EOVERCROWDED(write_expr)                       \
    ({                                                                  \
        int64_t __ret_code__;                                           \
        int sleep_time = 250;                                           \
        while (true) {                                                  \
            __ret_code__ = (write_expr);                                \
            if (__ret_code__ >= 0 || errno != ::brpc::EOVERCROWDED) { \
                break;                                                  \
            }                                                           \
            sleep_time *= 2;                                            \
            if (sleep_time > 2000) { sleep_time = 2000; }               \
            ::bthread_usleep(sleep_time);                               \
        }                                                               \
        __ret_code__;                                                   \
    })

// Sleep a while when `write_expr' returns negative with errno=EOVERCROWDED.
// The sleep is done for at most `nretry' times.
#define BRPC_HANDLE_EOVERCROWDED_N(write_expr, nretry)                  \
    ({                                                                  \
        int64_t __ret_code__ = 0;                                       \
        int sleep_time = 250;                                           \
        for (int i = static_cast<int>(nretry); i >= 0; --i) {           \
            __ret_code__ = (write_expr);                                \
            if (__ret_code__ >= 0 || errno != ::brpc::EOVERCROWDED) { \
                break;                                                  \
            }                                                           \
            sleep_time *= 2;                                            \
            if (sleep_time > 2000) { sleep_time = 2000; }               \
            ::bthread_usleep(sleep_time);                               \
        }                                                               \
        __ret_code__;                                                   \
    })

namespace std {
ostream& operator<<(ostream& os, const brpc::Socket& sock);
}

#include "brpc/socket_inl.h"

#endif  // BRPC_SOCKET_H<|MERGE_RESOLUTION|>--- conflicted
+++ resolved
@@ -839,15 +839,13 @@
     butil::Mutex _stream_mutex;
     std::set<StreamId> *_stream_set;
 
-<<<<<<< HEAD
+    butil::atomic<int64_t> _ninflight_app_health_check;
+
     // The RdmaEndpoint
     rdma::RdmaEndpoint* _rdma_ep;
 
     // Should use RDMA or not
     RdmaState _rdma_state;
-=======
-    butil::atomic<int64_t> _ninflight_app_health_check;
->>>>>>> e09b620d
 };
 
 } // namespace brpc
