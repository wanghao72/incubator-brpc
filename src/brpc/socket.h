--- conflicted
+++ resolved
@@ -168,14 +168,8 @@
     // one thread at any time.
     void (*on_edge_triggered_events)(Socket*);
     int health_check_interval_s;
-<<<<<<< HEAD
-    bool owns_ssl_ctx;
-    SSL_CTX* ssl_ctx;
     bool use_rdma;
-    std::string sni_name;
-=======
     std::shared_ptr<SocketSSLContext> initial_ssl_ctx;
->>>>>>> 3becc728
     bthread_keytable_pool_t* keytable_pool;
     SocketConnection* conn;
     std::shared_ptr<AppConnect> app_connect;
@@ -196,13 +190,10 @@
 friend class policy::ConsistentHashingLoadBalancer;
 friend class policy::RtmpContext;
 friend class schan::ChannelBalancer;
-<<<<<<< HEAD
 friend class rdma::RdmaCompletionQueue;  // for use of keytable_pool
 friend class rdma::RdmaEndpoint;
-=======
 friend class HealthCheckTask;
 friend class policy::H2GlobalStreamCreator;
->>>>>>> 3becc728
     class SharedPart;
     struct Forbidden {};
     struct WriteRequest;
@@ -820,6 +811,7 @@
 
     // The RdmaEndpoint
     rdma::RdmaEndpoint* _rdma_ep;
+
     // Should use RDMA or not
     RdmaState _rdma_state;
 };
