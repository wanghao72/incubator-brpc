--- conflicted
+++ resolved
@@ -69,15 +69,8 @@
     // Remove all sockets from SocketMap
     for (std::vector<ServerNode>::const_iterator it = _last_servers.begin();
          it != _last_servers.end(); ++it) {
-<<<<<<< HEAD
-        SocketMapRemove(SocketMapKey(it->addr));
-#ifdef BRPC_RDMA
-        SocketMapRemove(SocketMapKey(it->addr, true));
-#endif
-=======
         const SocketMapKey key(*it, _owner->_options.channel_signature);
         SocketMapRemove(key);
->>>>>>> 3becc728
     }
     EndWait(0);
 }
@@ -126,41 +119,22 @@
     for (size_t i = 0; i < _added.size(); ++i) {
         ServerNodeWithId tagged_id;
         tagged_id.node = _added[i];
-        tagged_id.node.use_rdma = false;
         // TODO: For each unique SocketMapKey (i.e. SSL settings), insert a new
         //       Socket. SocketMapKey may be passed through AddWatcher. Make sure
         //       to pick those Sockets with the right settings during OnAddedServers
         const SocketMapKey key(_added[i], _owner->_options.channel_signature);
-        CHECK_EQ(0, SocketMapInsert(key, &tagged_id.id, _owner->_options.ssl_ctx));
+        CHECK_EQ(0, SocketMapInsert(key, &tagged_id.id, _owner->_options.ssl_ctx,
+                                    _owner->_options.use_rdma));
         _added_sockets.push_back(tagged_id);
-#ifdef BRPC_RDMA
-        // add socket for RDMA
-        tagged_id.node = _added[i];
-        tagged_id.node.use_rdma = true;
-        CHECK_EQ(SocketMapInsert(SocketMapKey(_added[i].addr, true), &tagged_id.id), 0);
-        _added_sockets.push_back(tagged_id);
-#endif
     }
 
     _removed_sockets.clear();
     for (size_t i = 0; i < _removed.size(); ++i) {
         ServerNodeWithId tagged_id;
         tagged_id.node = _removed[i];
-<<<<<<< HEAD
-        tagged_id.node.use_rdma = false;
-        CHECK_EQ(0, SocketMapFind(SocketMapKey(_removed[i].addr), &tagged_id.id));
-=======
         const SocketMapKey key(_removed[i], _owner->_options.channel_signature);
         CHECK_EQ(0, SocketMapFind(key, &tagged_id.id));
->>>>>>> 3becc728
         _removed_sockets.push_back(tagged_id);
-#ifdef BRPC_RDMA
-        // remove socket for RDMA
-        tagged_id.node = _removed[i];
-        tagged_id.node.use_rdma = true;
-        CHECK_EQ(0, SocketMapFind(SocketMapKey(_removed[i].addr, true), &tagged_id.id));
-        _removed_sockets.push_back(tagged_id);
-#endif
     }
 
     // Refresh sockets
@@ -185,8 +159,7 @@
                            _sockets.end());
     }
     std::vector<ServerId> removed_ids;
-    ServerNodeWithId2ServerId(_removed_sockets, &removed_ids, NULL,
-                              _owner->_options.use_rdma);
+    ServerNodeWithId2ServerId(_removed_sockets, &removed_ids, NULL);
 
     {
         BAIDU_SCOPED_LOCK(_owner->_mutex);
@@ -201,8 +174,7 @@
             }
 
             std::vector<ServerId> added_ids;
-            ServerNodeWithId2ServerId(_added_sockets, &added_ids, it->second,
-                                      _owner->_options.use_rdma);
+            ServerNodeWithId2ServerId(_added_sockets, &added_ids, it->second);
             if (!_added_sockets.empty()) {
                 it->first->OnAddedServers(added_ids);
             }
@@ -212,15 +184,8 @@
     for (size_t i = 0; i < _removed.size(); ++i) {
         // TODO: Remove all Sockets that have the same address in SocketMapKey.peer
         //       We may need another data structure to avoid linear cost
-<<<<<<< HEAD
-        SocketMapRemove(SocketMapKey(_removed[i].addr));
-#ifdef BRPC_RDMA
-        SocketMapRemove(SocketMapKey(_removed[i].addr, true));
-#endif
-=======
         const SocketMapKey key(_removed[i], _owner->_options.channel_signature);
         SocketMapRemove(key);
->>>>>>> 3becc728
     }
 
     if (!_removed.empty() || !_added.empty()) {
@@ -283,8 +248,7 @@
     {
         BAIDU_SCOPED_LOCK(_mutex);
         std::vector<ServerId> to_be_removed;
-        ServerNodeWithId2ServerId(_last_sockets, &to_be_removed, NULL,
-                                  _options.use_rdma);
+        ServerNodeWithId2ServerId(_last_sockets, &to_be_removed, NULL);
         if (!_last_sockets.empty()) {
             for (std::map<NamingServiceWatcher*,
                           const NamingServiceFilter*>::iterator
@@ -351,17 +315,13 @@
 
 void NamingServiceThread::ServerNodeWithId2ServerId(
     const std::vector<ServerNodeWithId>& src,
-    std::vector<ServerId>* dst, const NamingServiceFilter* filter,
-    bool use_rdma) {
+    std::vector<ServerId>* dst, const NamingServiceFilter* filter) {
     dst->reserve(src.size());
     for (std::vector<ServerNodeWithId>::const_iterator
              it = src.begin(); it != src.end(); ++it) {
         if (filter && !filter->Accept(it->node)) {
             continue;
         }
-        if (it->node.use_rdma != use_rdma) {
-            continue;
-        }
         ServerId socket;
         socket.id = it->id;
         socket.tag = it->node.tag;
@@ -379,8 +339,7 @@
     if (_watchers.insert(std::make_pair(watcher, filter)).second) {
         if (!_last_sockets.empty()) {
             std::vector<ServerId> added_ids;
-            ServerNodeWithId2ServerId(_last_sockets, &added_ids, filter,
-                                      _options.use_rdma);
+            ServerNodeWithId2ServerId(_last_sockets, &added_ids, filter);
             watcher->OnAddedServers(added_ids);
         }
         return 0;
