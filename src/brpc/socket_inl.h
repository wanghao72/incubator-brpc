// Copyright (c) 2014 Baidu, Inc.
// 
// Licensed under the Apache License, Version 2.0 (the "License");
// you may not use this file except in compliance with the License.
// You may obtain a copy of the License at
// 
//     http://www.apache.org/licenses/LICENSE-2.0
// 
// Unless required by applicable law or agreed to in writing, software
// distributed under the License is distributed on an "AS IS" BASIS,
// WITHOUT WARRANTIES OR CONDITIONS OF ANY KIND, either express or implied.
// See the License for the specific language governing permissions and
// limitations under the License.

// This file contains inlined implementation of socket.h

#ifndef BRPC_SOCKET_INL_H
#define BRPC_SOCKET_INL_H


namespace brpc {

// Utility functions to combine and extract SocketId.
BUTIL_FORCE_INLINE SocketId
MakeSocketId(uint32_t version, butil::ResourceId<Socket> slot) {
    return SocketId((((uint64_t)version) << 32) | slot.value);
}

BUTIL_FORCE_INLINE butil::ResourceId<Socket> SlotOfSocketId(SocketId sid) {
    butil::ResourceId<Socket> id = { (sid & 0xFFFFFFFFul) };
    return id;
}

BUTIL_FORCE_INLINE uint32_t VersionOfSocketId(SocketId sid) {
    return (uint32_t)(sid >> 32);
}

// Utility functions to combine and extract Socket::_versioned_ref
BUTIL_FORCE_INLINE uint32_t VersionOfVRef(uint64_t vref) {
    return (uint32_t)(vref >> 32);
}

BUTIL_FORCE_INLINE int32_t NRefOfVRef(uint64_t vref) {
    return (int32_t)(vref & 0xFFFFFFFFul);
}

BUTIL_FORCE_INLINE uint64_t MakeVRef(uint32_t version, int32_t nref) {
    // 1: Intended conversion to uint32_t, nref=-1 is 00000000FFFFFFFF
    return (((uint64_t)version) << 32) | (uint32_t/*1*/)nref;
}

inline SocketOptions::SocketOptions()
    : fd(-1)
    , user(NULL)
    , on_edge_triggered_events(NULL)
    , health_check_interval_s(-1)
<<<<<<< HEAD
    , owns_ssl_ctx(false)
    , ssl_ctx(NULL)
    , use_rdma(false)
=======
>>>>>>> 3becc728
    , keytable_pool(NULL)
    , conn(NULL)
    , app_connect(NULL)
    , initial_parsing_context(NULL)
{}

inline int Socket::Dereference() {
    const SocketId id = _this_id;
    const uint64_t vref = _versioned_ref.fetch_sub(
        1, butil::memory_order_release);
    const int32_t nref = NRefOfVRef(vref);
    if (nref > 1) {
        return 0;
    }
    if (__builtin_expect(nref == 1, 1)) {
        const uint32_t ver = VersionOfVRef(vref);
        const uint32_t id_ver = VersionOfSocketId(id);
        // Besides first successful SetFailed() adds 1 to version, one of
        // those dereferencing nref from 1->0 adds another 1 to version.
        // Notice "one of those": The wait-free Address() may make ref of a
        // version-unmatched slot change from 1 to 0 for mutiple times, we
        // have to use version as a guard variable to prevent returning the
        // Socket to pool more than once.
        //
        // Note: `ver == id_ver' means this socket has been `SetRecycle'
        // before rather than `SetFailed'; `ver == ide_ver+1' means we
        // had `SetFailed' this socket before. We should destroy the
        // socket under both situation
        if (__builtin_expect(ver == id_ver || ver == id_ver + 1, 1)) {
            // sees nref:1->0, try to set version=id_ver+2,--nref.
            // No retry: if version changes, the slot is already returned by
            // another one who sees nref:1->0 concurrently; if nref changes,
            // which must be non-zero, the slot will be returned when
            // nref changes from 1->0 again.
            // Example:
            //   SetFailed(): --nref, sees nref:1->0           (1)
            //                try to set version=id_ver+2      (2)
            //    Address():  ++nref, unmatched version        (3)
            //                --nref, sees nref:1->0           (4)
            //                try to set version=id_ver+2      (5)
            // 1,2,3,4,5 or 1,3,4,2,5:
            //            SetFailed() succeeds, Address() fails at (5).
            // 1,3,2,4,5: SetFailed() fails with (2), the slot will be
            //            returned by (5) of Address()
            // 1,3,4,5,2: SetFailed() fails with (2), the slot is already
            //            returned by (5) of Address().
            uint64_t expected_vref = vref - 1;
            if (_versioned_ref.compare_exchange_strong(
                    expected_vref, MakeVRef(id_ver + 2, 0),
                    butil::memory_order_acquire,
                    butil::memory_order_relaxed)) {
                OnRecycle();
                return_resource(SlotOfSocketId(id));
                return 1;
            }
            return 0;
        }
        LOG(FATAL) << "Invalid SocketId=" << id;
        return -1;
    }
    LOG(FATAL) << "Over dereferenced SocketId=" << id;
    return -1;
}

inline int Socket::Address(SocketId id, SocketUniquePtr* ptr) {
    const butil::ResourceId<Socket> slot = SlotOfSocketId(id);
    Socket* const m = address_resource(slot);
    if (__builtin_expect(m != NULL, 1)) {
        // acquire fence makes sure this thread sees latest changes before
        // Dereference() or Revive().
        const uint64_t vref1 = m->_versioned_ref.fetch_add(
            1, butil::memory_order_acquire);
        const uint32_t ver1 = VersionOfVRef(vref1);
        if (ver1 == VersionOfSocketId(id)) {
            ptr->reset(m);
            return 0;
        }

        const uint64_t vref2 = m->_versioned_ref.fetch_sub(
            1, butil::memory_order_release);
        const int32_t nref = NRefOfVRef(vref2);
        if (nref > 1) {
            return -1;
        } else if (__builtin_expect(nref == 1, 1)) {
            const uint32_t ver2 = VersionOfVRef(vref2);
            if ((ver2 & 1)) {
                if (ver1 == ver2 || ver1 + 1 == ver2) {
                    uint64_t expected_vref = vref2 - 1;
                    if (m->_versioned_ref.compare_exchange_strong(
                            expected_vref, MakeVRef(ver2 + 1, 0),
                            butil::memory_order_acquire,
                            butil::memory_order_relaxed)) {
                        m->OnRecycle();
                        return_resource(SlotOfSocketId(id));
                    }
                } else {
                    CHECK(false) << "ref-version=" << ver1
                                 << " unref-version=" << ver2;
                }
            } else {
                CHECK_EQ(ver1, ver2);
                // Addressed a free slot.
            }
        } else {
            CHECK(false) << "Over dereferenced SocketId=" << id;
        }
    }
    return -1;
}

inline void Socket::ReAddress(SocketUniquePtr* ptr) {
    _versioned_ref.fetch_add(1, butil::memory_order_acquire);
    ptr->reset(this);
}

inline int Socket::AddressFailedAsWell(SocketId id, SocketUniquePtr* ptr) {
    const butil::ResourceId<Socket> slot = SlotOfSocketId(id);
    Socket* const m = address_resource(slot);
    if (__builtin_expect(m != NULL, 1)) {
        const uint64_t vref1 = m->_versioned_ref.fetch_add(
            1, butil::memory_order_acquire);
        const uint32_t ver1 = VersionOfVRef(vref1);
        if (ver1 == VersionOfSocketId(id)) {
            ptr->reset(m);
            return 0;
        }
        if (ver1 == VersionOfSocketId(id) + 1) {
            ptr->reset(m);
            return 1;
        }

        const uint64_t vref2 = m->_versioned_ref.fetch_sub(
            1, butil::memory_order_release);
        const int32_t nref = NRefOfVRef(vref2);
        if (nref > 1) {
            return -1;
        } else if (__builtin_expect(nref == 1, 1)) {
            const uint32_t ver2 = VersionOfVRef(vref2);
            if ((ver2 & 1)) {
                if (ver1 == ver2 || ver1 + 1 == ver2) {
                    uint64_t expected_vref = vref2 - 1;
                    if (m->_versioned_ref.compare_exchange_strong(
                            expected_vref, MakeVRef(ver2 + 1, 0),
                            butil::memory_order_acquire,
                            butil::memory_order_relaxed)) {
                        m->OnRecycle();
                        return_resource(slot);
                    }
                } else {
                    CHECK(false) << "ref-version=" << ver1
                                 << " unref-version=" << ver2;
                }
            } else {
                // Addressed a free slot.
            }
        } else {
            CHECK(false) << "Over dereferenced SocketId=" << id;
        }
    }
    return -1;    
}

inline bool Socket::Failed() const {
    return VersionOfVRef(_versioned_ref.load(butil::memory_order_relaxed))
        != VersionOfSocketId(_this_id);
}

inline bool Socket::MoreReadEvents(int* progress) {
    // Fail to CAS means that new events arrived.
    return !_nevent.compare_exchange_strong(
        *progress, 0, butil::memory_order_release,
            butil::memory_order_acquire);
}

inline void Socket::SetLogOff() {
    if (!_logoff_flag.exchange(true, butil::memory_order_relaxed)) {
        if (fd() < 0) {
            // This socket hasn't been connected before (such as
            // short connection), so it won't receive any epoll
            // events. We need to `SetFailed' it to trigger health
            // checking, otherwise it may be blocked forever
            SetFailed(ELOGOFF, "The server at %s is stopping",
                      butil::endpoint2str(remote_side()).c_str());
        }
    }
}

inline bool Socket::IsLogOff() const {
    return _logoff_flag.load(butil::memory_order_relaxed);
}

static const uint32_t EOF_FLAG = (1 << 31);

inline void Socket::PostponeEOF() {
    if (CreatedByConnect()) { // not needed at server-side
        _ninprocess.fetch_add(1, butil::memory_order_relaxed);
    }
}

inline void Socket::CheckEOF() {
    if (CreatedByConnect()) { // not needed at server-side
        CheckEOFInternal();
    }
}

inline void Socket::CheckEOFInternal() {
    uint32_t nref = _ninprocess.fetch_sub(1, butil::memory_order_release);
    if ((nref & ~EOF_FLAG) == 1) {
        butil::atomic_thread_fence(butil::memory_order_acquire);
        // It's safe to call `SetFailed' each time `_ninprocess' hits 0
        SetFailed(EEOF, "Got EOF of %s", description().c_str());
    }
}

inline void Socket::SetEOF() {
    uint32_t nref = _ninprocess.fetch_or(EOF_FLAG, butil::memory_order_relaxed);
    if ((nref & EOF_FLAG) == 0) {
        // Release the additional reference in `_ninprocess'
        CheckEOFInternal();
    }
}

inline void Socket::reset_parsing_context(Destroyable* new_context) {
    Destroyable* old_ctx = _parsing_context.exchange(
        new_context, butil::memory_order_acq_rel);
    if (old_ctx) {
        old_ctx->Destroy();
    }
}

inline Destroyable* Socket::release_parsing_context() {
    return _parsing_context.exchange(NULL, butil::memory_order_acquire);
}

template <typename T>
bool Socket::initialize_parsing_context(T** ctx) {
    Destroyable* expected = NULL;
    if (_parsing_context.compare_exchange_strong(
            expected, *ctx, butil::memory_order_acq_rel,
            butil::memory_order_acquire)) {
        return true;
    } else {
        (*ctx)->Destroy();
        *ctx = static_cast<T*>(expected);
        return false;
    }
}

// NOTE: Push/Pop may be called from different threads simultaneously.
inline void Socket::PushPipelinedInfo(const PipelinedInfo& pi) {
    BAIDU_SCOPED_LOCK(_pipeline_mutex);
    if (_pipeline_q == NULL) {
        _pipeline_q = new std::deque<PipelinedInfo>;
    }
    _pipeline_q->push_back(pi);
}

inline bool Socket::PopPipelinedInfo(PipelinedInfo* info) {
    BAIDU_SCOPED_LOCK(_pipeline_mutex);
    if (_pipeline_q != NULL && !_pipeline_q->empty()) {
        *info = _pipeline_q->front();
        _pipeline_q->pop_front();
        return true;
    }
    return false;
}

inline void Socket::GivebackPipelinedInfo(const PipelinedInfo& pi) {
    BAIDU_SCOPED_LOCK(_pipeline_mutex);
    if (_pipeline_q != NULL) {
        _pipeline_q->push_front(pi);
    }
}

inline bool Socket::ValidFileDescriptor(int fd) {
    return fd >= 0 && fd != STREAM_FAKE_FD;
}

inline Socket::SharedPart* Socket::GetSharedPart() const {
    return _shared_part.load(butil::memory_order_consume);
}

inline Socket::SharedPart* Socket::GetOrNewSharedPart() {
    SharedPart* shared_part = GetSharedPart();
    if (shared_part != NULL) { // most cases
        return shared_part;
    }
    return GetOrNewSharedPartSlower();
}

} // namespace brpc


#endif  // BRPC_SOCKET_INL_H<|MERGE_RESOLUTION|>--- conflicted
+++ resolved
@@ -54,12 +54,7 @@
     , user(NULL)
     , on_edge_triggered_events(NULL)
     , health_check_interval_s(-1)
-<<<<<<< HEAD
-    , owns_ssl_ctx(false)
-    , ssl_ctx(NULL)
     , use_rdma(false)
-=======
->>>>>>> 3becc728
     , keytable_pool(NULL)
     , conn(NULL)
     , app_connect(NULL)
