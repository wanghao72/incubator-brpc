// Copyright (c) 2014 Baidu, Inc.
// 
// Licensed under the Apache License, Version 2.0 (the "License");
// you may not use this file except in compliance with the License.
// You may obtain a copy of the License at
// 
//     http://www.apache.org/licenses/LICENSE-2.0
// 
// Unless required by applicable law or agreed to in writing, software
// distributed under the License is distributed on an "AS IS" BASIS,
// WITHOUT WARRANTIES OR CONDITIONS OF ANY KIND, either express or implied.
// See the License for the specific language governing permissions and
// limitations under the License.

// Authors: Ge,Jun (gejun@baidu.com)
//          Rujie Jiang(jiangrujie@baidu.com)
//          Zhangyi Chen(chenzhangyi01@baidu.com)

#include <wordexp.h>                                // wordexp
#include <iomanip>
#include <arpa/inet.h>                              // inet_aton
#include <fcntl.h>                                  // O_CREAT
#include <sys/stat.h>                               // mkdir
#include <gflags/gflags.h>
#include <google/protobuf/descriptor.h>             // ServiceDescriptor
#include "idl_options.pb.h"                         // option(idl_support)
#include "bthread/unstable.h"                       // bthread_keytable_pool_init
#include "butil/macros.h"                            // ARRAY_SIZE
#include "butil/fd_guard.h"                          // fd_guard
#include "butil/logging.h"                           // CHECK
#include "butil/time.h"
#include "butil/class_name.h"
#include "butil/string_printf.h"
#include "brpc/log.h"
#include "brpc/compress.h"
#include "brpc/policy/nova_pbrpc_protocol.h"
#include "brpc/global.h"
#include "brpc/socket_map.h"                   // SocketMapList
#include "brpc/acceptor.h"                     // Acceptor
#include "brpc/details/ssl_helper.h"           // CreateServerSSLContext
#include "brpc/protocol.h"                     // ListProtocols
#include "brpc/nshead_service.h"               // NsheadService
#ifdef ENABLE_THRIFT_FRAMED_PROTOCOL
#include "brpc/thrift_service.h"               // ThriftService
#endif
#include "brpc/builtin/bad_method_service.h"   // BadMethodService
#include "brpc/builtin/get_favicon_service.h"
#include "brpc/builtin/get_js_service.h"
#include "brpc/builtin/version_service.h"
#include "brpc/builtin/health_service.h"
#include "brpc/builtin/list_service.h"
#include "brpc/builtin/status_service.h"
#include "brpc/builtin/protobufs_service.h"
#include "brpc/builtin/threads_service.h"
#include "brpc/builtin/vlog_service.h"
#include "brpc/builtin/index_service.h"        // IndexService
#include "brpc/builtin/connections_service.h"  // ConnectionsService
#include "brpc/builtin/flags_service.h"        // FlagsService
#include "brpc/builtin/vars_service.h"         // VarsService
#include "brpc/builtin/rpcz_service.h"         // RpczService
#include "brpc/builtin/dir_service.h"          // DirService
#include "brpc/builtin/pprof_service.h"        // PProfService
#include "brpc/builtin/bthreads_service.h"     // BthreadsService
#include "brpc/builtin/ids_service.h"          // IdsService
#include "brpc/builtin/sockets_service.h"      // SocketsService
#include "brpc/builtin/hotspots_service.h"     // HotspotsService
#include "brpc/builtin/prometheus_metrics_service.h"
#include "brpc/details/method_status.h"
#include "brpc/load_balancer.h"
#include "brpc/naming_service.h"
#include "brpc/simple_data_pool.h"
#include "brpc/server.h"
#include "brpc/trackme.h"
#include "brpc/restful.h"
#include "brpc/rtmp.h"
#include "brpc/builtin/common.h"               // GetProgramName
#include "brpc/details/tcmalloc_extension.h"
#include "brpc/rdma/rdma_communication_manager.h"
#include "brpc/rdma/rdma_helper.h"

inline std::ostream& operator<<(std::ostream& os, const timeval& tm) {
    const char old_fill = os.fill();
    os << tm.tv_sec << '.' << std::setw(6) << std::setfill('0') << tm.tv_usec;
    os.fill(old_fill);
    return os;
}

extern "C" {
void* bthread_get_assigned_data();
}

namespace brpc {

BAIDU_CASSERT(sizeof(int32_t) == sizeof(butil::subtle::Atomic32),
              Atomic32_must_be_int32);

const char* status_str(Server::Status s) {
    switch (s) {
    case Server::UNINITIALIZED: return "UNINITIALIZED";
    case Server::READY: return "READY";
    case Server::RUNNING: return "RUNNING";
    case Server::STOPPING: return "STOPPING";
    }
    return "UNKNOWN_STATUS";
}

butil::static_atomic<int> g_running_server_count = BUTIL_STATIC_ATOMIC_INIT(0);

DEFINE_bool(reuse_addr, true, "Bind to ports in TIME_WAIT state");
BRPC_VALIDATE_GFLAG(reuse_addr, PassValidate);

// Following services may have security issues and are disabled by default.
DEFINE_bool(enable_dir_service, false, "Enable /dir");
DEFINE_bool(enable_threads_service, false, "Enable /threads");

DECLARE_int32(usercode_backup_threads);
DECLARE_bool(usercode_in_pthread);

const int INITIAL_SERVICE_CAP = 64;
const int INITIAL_CERT_MAP = 64;
// NOTE: never make s_ncore extern const whose ctor seq against other
// compilation units is undefined.
const int s_ncore = sysconf(_SC_NPROCESSORS_ONLN);

ServerOptions::ServerOptions()
    : idle_timeout_sec(-1)
    , nshead_service(NULL)
    , thrift_service(NULL)
    , mongo_service_adaptor(NULL)
    , auth(NULL)
    , server_owns_auth(false)
    , num_threads(8)
    , max_concurrency(0)
    , session_local_data_factory(NULL)
    , reserved_session_local_data(0)
    , thread_local_data_factory(NULL)
    , reserved_thread_local_data(0)
    , bthread_init_fn(NULL)
    , bthread_init_args(NULL)
    , bthread_init_count(0)
    , internal_port(-1) 
    , has_builtin_services(true)
    , http_master_service(NULL)
    , health_reporter(NULL)
    , rtmp_service(NULL) 
    , use_rdma(false) {
    if (s_ncore > 0) {
        num_threads = s_ncore + 1;
    }
}

ServerSSLOptions* ServerOptions::mutable_ssl_options() {
    if (!_ssl_options) {
        _ssl_options.reset(new ServerSSLOptions);
    }
    return _ssl_options.get();
}

Server::MethodProperty::OpaqueParams::OpaqueParams()
    : is_tabbed(false)
    , allow_http_body_to_pb(true)
    , pb_bytes_to_base64(false) {
}

Server::MethodProperty::MethodProperty()
    : is_builtin_service(false)
    , own_method_status(false)
    , http_url(NULL)
    , service(NULL)
    , method(NULL)
    , status(NULL) {
}

static timeval GetUptime(void* arg/*start_time*/) {
    return butil::microseconds_to_timeval(butil::cpuwide_time_us() - (intptr_t)arg);
}

static void PrintStartTime(std::ostream& os, void* arg) {
    // Print when this server was Server::Start()-ed.
    time_t start_time = static_cast<Server*>(arg)->last_start_time();
    struct tm timeinfo;
    char buf[64];
    strftime(buf, sizeof(buf), "%Y/%m/%d-%H:%M:%S",
             localtime_r(&start_time, &timeinfo));
    os << buf;
}

static void PrintSupportedLB(std::ostream& os, void*) {
    LoadBalancerExtension()->List(os, ' ');
}

static void PrintSupportedNS(std::ostream& os, void*) {
    NamingServiceExtension()->List(os, ' ');
}

static void PrintSupportedProtocols(std::ostream& os, void*) {
    std::vector<Protocol> protocols;
    ListProtocols(&protocols);
    for (size_t i = 0; i < protocols.size(); ++i) {
        if (i != 0) {
            os << ' ';
        }
        os << (protocols[i].name ? protocols[i].name : "(null)");
    }
}

static void PrintSupportedCompressions(std::ostream& os, void*) {
    std::vector<CompressHandler> compressors;
    ListCompressHandler(&compressors);
    for (size_t i = 0; i < compressors.size(); ++i) {
        if (i != 0) {
            os << ' ';
        }
        os << (compressors[i].name ? compressors[i].name : "(null)");
    }
}

static void PrintEnabledProfilers(std::ostream& os, void*) {
    if (cpu_profiler_enabled) {
        os << "cpu ";
    }
    if (IsHeapProfilerEnabled()) {
        if (has_TCMALLOC_SAMPLE_PARAMETER()) {
            os << "heap ";
        } else {
            os << "heap(no TCMALLOC_SAMPLE_PARAMETER in env) ";
        }
    }
    os << "contention";
}

static bvar::PassiveStatus<std::string> s_lb_st(
    "rpc_load_balancer", PrintSupportedLB, NULL);

static bvar::PassiveStatus<std::string> s_ns_st(
    "rpc_naming_service", PrintSupportedNS, NULL);

static bvar::PassiveStatus<std::string> s_proto_st(
    "rpc_protocols", PrintSupportedProtocols, NULL);

static bvar::PassiveStatus<std::string> s_comp_st(
    "rpc_compressions", PrintSupportedCompressions, NULL);

static bvar::PassiveStatus<std::string> s_prof_st(
    "rpc_profilers", PrintEnabledProfilers, NULL);

static int32_t GetConnectionCount(void* arg) {
    ServerStatistics ss;
    static_cast<Server*>(arg)->GetStat(&ss);
    return ss.connection_count;
}

static int32_t GetServiceCount(void* arg) {
    ServerStatistics ss;
    static_cast<Server*>(arg)->GetStat(&ss);
    return ss.user_service_count;
}

static int32_t GetBuiltinServiceCount(void* arg) {
    ServerStatistics ss;
    static_cast<Server*>(arg)->GetStat(&ss);
    return ss.builtin_service_count;
}

static bvar::Vector<unsigned, 2> GetSessionLocalDataCount(void* arg) {
    bvar::Vector<unsigned, 2> v;
    SimpleDataPool::Stat s =
        static_cast<Server*>(arg)->session_local_data_pool()->stat();
    v[0] = s.ncreated - s.nfree;
    v[1] = s.nfree;
    return v;
}

std::string Server::ServerPrefix() const {
    return butil::string_printf("rpc_server_%d", listen_address().port);
}

void* Server::UpdateDerivedVars(void* arg) {
    const int64_t start_us = butil::cpuwide_time_us();
    
    Server* server = static_cast<Server*>(arg);
    const std::string prefix = server->ServerPrefix();
    std::vector<SocketId> conns;
    std::vector<SocketId> internal_conns;
    
    server->_nerror_bvar.expose_as(prefix, "error");

    bvar::PassiveStatus<timeval> uptime_st(
        prefix, "uptime", GetUptime, (void*)(intptr_t)start_us);

    bvar::PassiveStatus<std::string> start_time_st(
        prefix, "start_time", PrintStartTime, server);
        
    bvar::PassiveStatus<int32_t> nconn_st(
        prefix, "connection_count", GetConnectionCount, server);
    
    bvar::PassiveStatus<int32_t> nservice_st(
        prefix, "service_count", GetServiceCount, server);

    bvar::PassiveStatus<int32_t> nbuiltinservice_st(
        prefix, "builtin_service_count", GetBuiltinServiceCount, server);

    bvar::PassiveStatus<bvar::Vector<unsigned, 2> > nsessiondata_st(
        GetSessionLocalDataCount, server);
    if (server->session_local_data_pool()) {
        nsessiondata_st.expose_as(prefix, "session_local_data_count");
        nsessiondata_st.set_vector_names("using,free");
    }

    std::string mprefix = prefix;
    for (MethodMap::iterator it = server->_method_map.begin();
         it != server->_method_map.end(); ++it) {
        // Not expose counters on builtin services.
        if (!it->second.is_builtin_service) {
            mprefix.resize(prefix.size());
            mprefix.push_back('_');
            bvar::to_underscored_name(&mprefix, it->second.method->full_name());
            it->second.status->Expose(mprefix);
        }
    }
    if (server->options().nshead_service) {
        server->options().nshead_service->Expose(prefix);
    }

#ifdef ENABLE_THRIFT_FRAMED_PROTOCOL
    if (server->options().thrift_service) {
        server->options().thrift_service->Expose(prefix);
    }
#endif

    int64_t last_time = butil::gettimeofday_us();
    int consecutive_nosleep = 0;
    while (1) {
        const int64_t sleep_us = 1000000L + last_time - butil::gettimeofday_us();
        if (sleep_us < 1000L) {
            if (++consecutive_nosleep >= 2) {
                consecutive_nosleep = 0;
                LOG(WARNING) << __FUNCTION__ << " is too busy!";
            }
        } else {
            consecutive_nosleep = 0;
            if (bthread_usleep(sleep_us) < 0) {
                PLOG_IF(ERROR, errno != ESTOP) << "Fail to sleep";
                return NULL;
            }
        }
        last_time = butil::gettimeofday_us();
        
        // Update stats of accepted sockets.
        if (server->_am) {
            server->_am->ListConnections(&conns);
        }
        if (server->_internal_am) {
            server->_internal_am->ListConnections(&internal_conns);
        }
        const int64_t now_ms = butil::cpuwide_time_ms();
        for (size_t i = 0; i < conns.size(); ++i) {
            SocketUniquePtr ptr;
            if (Socket::Address(conns[i], &ptr) == 0) {
                ptr->UpdateStatsEverySecond(now_ms);
            }
        }
        for (size_t i = 0; i < internal_conns.size(); ++i) {
            SocketUniquePtr ptr;
            if (Socket::Address(internal_conns[i], &ptr) == 0) {
                ptr->UpdateStatsEverySecond(now_ms);
            }
        }
    }
}

const std::string& Server::ServiceProperty::service_name() const {
    if (service) {
        return service->GetDescriptor()->full_name();
    } else if (restful_map) {
        return restful_map->service_name();
    }
    const static std::string s_unknown_name = "";
    return s_unknown_name;
}

Server::Server(ProfilerLinker)
    : _session_local_data_pool(NULL)
    , _status(UNINITIALIZED)
    , _builtin_service_count(0)
    , _virtual_service_count(0)
    , _failed_to_set_max_concurrency_of_method(false)
    , _am(NULL)
    , _internal_am(NULL)
    , _first_service(NULL)
    , _tab_info_list(NULL)
    , _global_restful_map(NULL)
    , _last_start_time(0)
    , _derivative_thread(INVALID_BTHREAD)
    , _keytable_pool(NULL)
    , _concurrency(0) {
    BAIDU_CASSERT(offsetof(Server, _concurrency) % 64 == 0,	
                  Server_concurrency_must_be_aligned_by_cacheline);
}

Server::~Server() {
    Stop(0);
    Join();
    ClearServices();
    FreeSSLContexts();

    delete _session_local_data_pool;
    _session_local_data_pool = NULL;

    delete _options.nshead_service;
    _options.nshead_service = NULL;

#ifdef ENABLE_THRIFT_FRAMED_PROTOCOL
    delete _options.thrift_service;
    _options.thrift_service = NULL;
#endif

    delete _options.http_master_service;
    _options.http_master_service = NULL;
    
    delete _am;
    _am = NULL;
    delete _internal_am;
    _internal_am = NULL;

    delete _tab_info_list;
    _tab_info_list = NULL;

    delete _global_restful_map;
    _global_restful_map = NULL;
    
    if (!_options.pid_file.empty()) {
        unlink(_options.pid_file.c_str());
    }
    if (_options.server_owns_auth) {
        delete _options.auth;
        _options.auth = NULL;
    }
}

int Server::AddBuiltinServices() {
    // Firstly add services shown in tabs.
    if (AddBuiltinService(new (std::nothrow) StatusService)) {
        LOG(ERROR) << "Fail to add StatusService";
        return -1;
    }
    if (AddBuiltinService(new (std::nothrow) VarsService)) {
        LOG(ERROR) << "Fail to add VarsService";
        return -1;
    }
    if (AddBuiltinService(new (std::nothrow) ConnectionsService)) {
        LOG(ERROR) << "Fail to add ConnectionsService";
        return -1;
    }
    if (AddBuiltinService(new (std::nothrow) FlagsService)) {
        LOG(ERROR) << "Fail to add FlagsService";
        return -1;
    }
    if (AddBuiltinService(new (std::nothrow) RpczService)) {
        LOG(ERROR) << "Fail to add RpczService";
        return -1;
    }
    if (AddBuiltinService(new (std::nothrow) HotspotsService)) {
        LOG(ERROR) << "Fail to add HotspotsService";
        return -1;
    }
    if (AddBuiltinService(new (std::nothrow) IndexService)) {
        LOG(ERROR) << "Fail to add IndexService";
        return -1;
    }

    // Add other services.
    if (AddBuiltinService(new (std::nothrow) VersionService(this))) {
        LOG(ERROR) << "Fail to add VersionService";
        return -1;
    }
    if (AddBuiltinService(new (std::nothrow) HealthService)) {
        LOG(ERROR) << "Fail to add HealthService";
        return -1;
    }
    if (AddBuiltinService(new (std::nothrow) ProtobufsService(this))) {
        LOG(ERROR) << "Fail to add ProtobufsService";
        return -1;
    }
    if (AddBuiltinService(new (std::nothrow) BadMethodService)) {
        LOG(ERROR) << "Fail to add BadMethodService";
        return -1;
    }
    if (AddBuiltinService(new (std::nothrow) ListService(this))) {
        LOG(ERROR) << "Fail to add ListService";
        return -1;
    }
    if (AddBuiltinService(new (std::nothrow) PrometheusMetricsService(this))) {
        LOG(ERROR) << "Fail to add MetricsService";
        return -1;
    }
    if (FLAGS_enable_threads_service &&
        AddBuiltinService(new (std::nothrow) ThreadsService)) {
        LOG(ERROR) << "Fail to add ThreadsService";
        return -1;
    }

#if !BRPC_WITH_GLOG
    if (AddBuiltinService(new (std::nothrow) VLogService)) {
        LOG(ERROR) << "Fail to add VLogService";
        return -1;
    }
#endif

    if (AddBuiltinService(new (std::nothrow) PProfService)) {
        LOG(ERROR) << "Fail to add PProfService";
        return -1;
    }
    if (FLAGS_enable_dir_service &&
        AddBuiltinService(new (std::nothrow) DirService)) {
        LOG(ERROR) << "Fail to add DirService";
        return -1;
    }
    if (AddBuiltinService(new (std::nothrow) BthreadsService)) {
        LOG(ERROR) << "Fail to add BthreadsService";
        return -1;
    }    
    if (AddBuiltinService(new (std::nothrow) IdsService)) {
        LOG(ERROR) << "Fail to add IdsService";
        return -1;
    }
    if (AddBuiltinService(new (std::nothrow) SocketsService)) {
        LOG(ERROR) << "Fail to add SocketsService";
        return -1;
    }    
    if (AddBuiltinService(new (std::nothrow) GetFaviconService)) {
        LOG(ERROR) << "Fail to add GetFaviconService";
        return -1;
    }
    if (AddBuiltinService(new (std::nothrow) GetJsService)) {
        LOG(ERROR) << "Fail to add GetJsService";
        return -1;
    }
    return 0;
}

bool is_http_protocol(const char* name) {
    if (name[0] != 'h') {
        return false;
    }
    return strcmp(name, "http") == 0 || strcmp(name, "h2") == 0;
}

Acceptor* Server::BuildAcceptor() {
    std::set<std::string> whitelist;
    for (butil::StringSplitter sp(_options.enabled_protocols.c_str(), ' ');
         sp; ++sp) {
        std::string protocol(sp.field(), sp.length());
        whitelist.insert(protocol);
    }
    const bool has_whitelist = !whitelist.empty();
    Acceptor* acceptor = new (std::nothrow) Acceptor(_keytable_pool);
    if (NULL == acceptor) {
        LOG(ERROR) << "Fail to new Acceptor";
        return NULL;
    }
    InputMessageHandler handler;
    std::vector<Protocol> protocols;
    ListProtocols(&protocols);
    for (size_t i = 0; i < protocols.size(); ++i) {
        if (protocols[i].process_request == NULL) {
            // The protocol does not support server-side.
            continue;
        }
        if (has_whitelist &&
            !is_http_protocol(protocols[i].name) &&
            !whitelist.erase(protocols[i].name)) {
            // the protocol is not allowed to serve.
            RPC_VLOG << "Skip protocol=" << protocols[i].name;
            continue;
        }
        // `process_request' is required at server side
        handler.parse = protocols[i].parse;
        handler.process = protocols[i].process_request;
        handler.verify = protocols[i].verify;
        handler.arg = this;
        handler.name = protocols[i].name;
        if (acceptor->AddHandler(handler) != 0) {
            LOG(ERROR) << "Fail to add handler into Acceptor("
                       << acceptor << ')';
            delete acceptor;
            return NULL;
        }
    }
    if (!whitelist.empty()) {
        std::ostringstream err;
        err << "ServerOptions.enabled_protocols has unknown protocols=`";
        for (std::set<std::string>::const_iterator it = whitelist.begin();
             it != whitelist.end(); ++it) {
            err << *it << ' ';
        }
        err << '\'';
        delete acceptor;
        LOG(ERROR) << err.str();
        return NULL;
    }
    return acceptor;
}

int Server::InitializeOnce() {
    if (_status != UNINITIALIZED) {
        return 0;
    }
    GlobalInitializeOrDie();
    
    if (_status != UNINITIALIZED) {
        return 0;
    }
    if (_fullname_service_map.init(INITIAL_SERVICE_CAP) != 0) {
        LOG(ERROR) << "Fail to init _fullname_service_map";
        return -1;
    }
    if (_service_map.init(INITIAL_SERVICE_CAP) != 0) {
        LOG(ERROR) << "Fail to init _service_map";
        return -1;
    }
    if (_method_map.init(INITIAL_SERVICE_CAP * 2) != 0) {
        LOG(ERROR) << "Fail to init _method_map";
        return -1;
    }
    if (_ssl_ctx_map.init(INITIAL_CERT_MAP) != 0) {
        LOG(ERROR) << "Fail to init _ssl_ctx_map";
        return -1;
    }
    _status = READY;
    return 0;
}

static void* CreateServerTLS(const void* args) {
    return static_cast<const DataFactory*>(args)->CreateData();
}
static void DestroyServerTLS(void* data, const void* void_factory) {
    static_cast<const DataFactory*>(void_factory)->DestroyData(data);
}

struct BthreadInitArgs {
    bool (*bthread_init_fn)(void* args); // default: NULL (do nothing)
    void* bthread_init_args;             // default: NULL
    bool result;
    bool done;
    bool stop;
    bthread_t th;
};

static void* BthreadInitEntry(void* void_args) {
    BthreadInitArgs* args = (BthreadInitArgs*)void_args;
    args->result = args->bthread_init_fn(args->bthread_init_args);
    args->done = true;
    while (!args->stop) {
        bthread_usleep(1000);
    }
    return NULL;
}

struct RevertServerStatus {
    inline void operator()(Server* s) const {
        if (s != NULL) {
            s->Stop(0);
            s->Join();
        }
    }
};

static int get_port_from_fd(int fd) {
    struct sockaddr_in addr;
    socklen_t size = sizeof(addr);
    if (getsockname(fd, (struct sockaddr*)&addr, &size) < 0) {
        return -1;
    }
    return ntohs(addr.sin_port);
}

<<<<<<< HEAD
#ifdef BRPC_RDMA
static bool OptionsAvailableOverRdma(const ServerOptions* opt) {
    if (opt->rtmp_service) {
        LOG(WARNING) << "RTMP is not supported by RDMA";
        return false;
    }
    if (!opt->ssl_options.default_cert.certificate.empty()) {
        LOG(WARNING) << "SSL is not supported by RDMA";
        return false;
    }
    if (opt->nshead_service) {
        LOG(WARNING) << "NSHEAD is not supported by RDMA";
        return false;
    }
    if (opt->mongo_service_adaptor) {
        LOG(WARNING) << "MONGO is not supported by RDMA";
        return false;
    }
    return true;
}
#endif
=======
static bool CreateConcurrencyLimiter(const AdaptiveMaxConcurrency& amc,
                                     ConcurrencyLimiter** out) {
    if (amc.type() == AdaptiveMaxConcurrency::UNLIMITED()) {
        *out = NULL;
        return true;
    }
    const ConcurrencyLimiter* cl =
        ConcurrencyLimiterExtension()->Find(amc.type().c_str());
    if (cl == NULL) {
        LOG(ERROR) << "Fail to find ConcurrencyLimiter by `" << amc.value() << "'";
        return false;
    }
    ConcurrencyLimiter* cl_copy = cl->New(amc);
    if (cl_copy == NULL) {
        LOG(ERROR) << "Fail to new ConcurrencyLimiter";
        return false;
    }
    *out = cl_copy;
    return true;
}

static AdaptiveMaxConcurrency g_default_max_concurrency_of_method = 0;
>>>>>>> 3becc728

int Server::StartInternal(const butil::ip_t& ip,
                          const PortRange& port_range,
                          const ServerOptions *opt) {
    std::unique_ptr<Server, RevertServerStatus> revert_server(this);
    if (_failed_to_set_max_concurrency_of_method) {
        _failed_to_set_max_concurrency_of_method = false;
        LOG(ERROR) << "previous call to MaxConcurrencyOf() was failed, "
            "fix it before starting server";
        return -1;
    }
    if (InitializeOnce() != 0) {
        LOG(ERROR) << "Fail to initialize Server[" << version() << ']';
        return -1;
    }
    const Status st = status();
    if (st != READY) {
        if (st == RUNNING) {
            LOG(ERROR) << "Server[" << version() << "] is already running on "
                       << _listen_addr; 
        } else {
            LOG(ERROR) << "Can't start Server[" << version()
                       << "] which is " << status_str(status());
        }
        return -1;
    }
    if (opt) {
        _options = *opt;
    } else {
        // Always reset to default options explicitly since `_options'
        // may be the options for the last run or even bad options
        _options = ServerOptions();
    }

<<<<<<< HEAD
    if (_options.use_rdma) {
#ifndef BRPC_RDMA
        LOG(WARNING) << "This libbrpc.a does not support RDMA";
        return -1;
#else
        if (!OptionsAvailableOverRdma(&_options)) {
            return -1;
        }
        rdma::GlobalRdmaInitializeOrDie();
#endif
=======
    if (!_options.h2_settings.IsValid(true/*log_error*/)) {
        LOG(ERROR) << "Invalid h2_settings";
        return -1;
>>>>>>> 3becc728
    }

    if (_options.http_master_service) {
        // Check requirements for http_master_service:
        //  has "default_method" & request/response have no fields
        const google::protobuf::ServiceDescriptor* sd =
            _options.http_master_service->GetDescriptor();
        const google::protobuf::MethodDescriptor* md =
            sd->FindMethodByName("default_method");
        if (md == NULL) {
            LOG(ERROR) << "http_master_service must have a method named `default_method'";
            return -1;
        }
        if (md->input_type()->field_count() != 0) {
            LOG(ERROR) << "The request type of http_master_service must have "
                "no fields, actually " << md->input_type()->field_count();
            return -1;
        }
        if (md->output_type()->field_count() != 0) {
            LOG(ERROR) << "The response type of http_master_service must have "
                "no fields, actually " << md->output_type()->field_count();
            return -1;
        }
    }

    // CAUTION:
    //   Following code may run multiple times if this server is started and
    //   stopped more than once. Reuse or delete previous resources!

    if (_options.session_local_data_factory) {
        if (_session_local_data_pool == NULL) {
            _session_local_data_pool =
                new (std::nothrow) SimpleDataPool(_options.session_local_data_factory);
            if (NULL == _session_local_data_pool) {
                LOG(ERROR) << "Fail to new SimpleDataPool";
                return -1;
            }
        } else {
            _session_local_data_pool->Reset(_options.session_local_data_factory);
        }
        _session_local_data_pool->Reserve(_options.reserved_session_local_data);
    }

    // Init _keytable_pool always. If the server was stopped before, the pool
    // should be destroyed in Join().
    _keytable_pool = new bthread_keytable_pool_t;
    if (bthread_keytable_pool_init(_keytable_pool) != 0) {
        LOG(ERROR) << "Fail to init _keytable_pool";
        delete _keytable_pool;
        _keytable_pool = NULL;
        return -1;
    }
    
    if (_options.thread_local_data_factory) {
        _tl_options.thread_local_data_factory = _options.thread_local_data_factory;
        if (bthread_key_create2(&_tl_options.tls_key, DestroyServerTLS,
                                _options.thread_local_data_factory) != 0) {
            LOG(ERROR) << "Fail to create thread-local key";
            return -1;
        }
        if (_options.reserved_thread_local_data) {
            bthread_keytable_pool_reserve(_keytable_pool,
                                          _options.reserved_thread_local_data,
                                          _tl_options.tls_key,
                                          CreateServerTLS,
                                          _options.thread_local_data_factory);
        }
    } else {
        _tl_options = ThreadLocalOptions();
    }

    if (_options.bthread_init_count != 0 &&
        _options.bthread_init_fn != NULL) {
        // Create some special bthreads to call the init functions. The
        // bthreads will not quit until all bthreads finish the init function.
        BthreadInitArgs* init_args
            = new BthreadInitArgs[_options.bthread_init_count];
        size_t ncreated = 0;
        for (size_t i = 0; i < _options.bthread_init_count; ++i, ++ncreated) {
            init_args[i].bthread_init_fn = _options.bthread_init_fn;
            init_args[i].bthread_init_args = _options.bthread_init_args;
            init_args[i].result = false;
            init_args[i].done = false;
            init_args[i].stop = false;
            bthread_attr_t tmp = BTHREAD_ATTR_NORMAL;
            tmp.keytable_pool = _keytable_pool;
            if (bthread_start_background(
                    &init_args[i].th, &tmp, BthreadInitEntry, &init_args[i]) != 0) {
                break;
            }
        }
        // Wait until all created bthreads finish the init function.
        for (size_t i = 0; i < ncreated; ++i) {
            while (!init_args[i].done) {
                bthread_usleep(1000);
            }
        }
        // Stop and join created bthreads.
        for (size_t i = 0; i < ncreated; ++i) {
            init_args[i].stop = true;
        }
        for (size_t i = 0; i < ncreated; ++i) {
            bthread_join(init_args[i].th, NULL);
        }
        size_t num_failed_result = 0;
        for (size_t i = 0; i < ncreated; ++i) {
            if (!init_args[i].result) {
                ++num_failed_result;
            }
        }
        delete [] init_args;
        if (ncreated != _options.bthread_init_count) {
            LOG(ERROR) << "Fail to create "
                       << _options.bthread_init_count - ncreated << " bthreads";
            return -1;
        }
        if (num_failed_result != 0) {
            LOG(ERROR) << num_failed_result << " bthread_init_fn failed";
            return -1;
        }
    }

    // Free last SSL contexts
    FreeSSLContexts();
    if (_options.has_ssl_options()) {
        CertInfo& default_cert = _options.mutable_ssl_options()->default_cert;
        if (default_cert.certificate.empty()) {
            LOG(ERROR) << "default_cert is empty";
            return -1;
        }
        if (AddCertificate(default_cert) != 0) {
            return -1;
        }
        _default_ssl_ctx = _ssl_ctx_map.begin()->second.ctx;

        const std::vector<CertInfo>& certs = _options.mutable_ssl_options()->certs;
        for (size_t i = 0; i < certs.size(); ++i) {
            if (AddCertificate(certs[i]) != 0) {
                return -1;
            }
        }
    }

    _concurrency = 0;
    
    if (_options.has_builtin_services &&
        _builtin_service_count <= 0 &&
        AddBuiltinServices() != 0) {
        LOG(ERROR) << "Fail to add builtin services";
        return -1;
    }
    // If a server is started/stopped for mutiple times and one of the options
    // sets has_builtin_service to true, builtin services will be enabled for
    // any later re-start. Check this case and report to user.
    if (!_options.has_builtin_services && _builtin_service_count > 0) {
        LOG(ERROR) << "A server started/stopped for multiple times must be "
            "consistent on ServerOptions.has_builtin_services";
        return -1;
    }

    // Prepare all restful maps
    for (ServiceMap::const_iterator it = _fullname_service_map.begin();
         it != _fullname_service_map.end(); ++it) {
        if (it->second.restful_map) {
            it->second.restful_map->PrepareForFinding();
        }
    }
    if (_global_restful_map) {
        _global_restful_map->PrepareForFinding();
    }

    if (_options.num_threads > 0) {
        if (FLAGS_usercode_in_pthread) {
            _options.num_threads += FLAGS_usercode_backup_threads;
        }
        if (_options.num_threads < BTHREAD_MIN_CONCURRENCY) {
            _options.num_threads = BTHREAD_MIN_CONCURRENCY;
        }
        bthread_setconcurrency(_options.num_threads);
    }

    for (MethodMap::iterator it = _method_map.begin();
        it != _method_map.end(); ++it) {
        if (it->second.is_builtin_service) {
            it->second.status->SetConcurrencyLimiter(NULL);
        } else {
            const AdaptiveMaxConcurrency* amc = &it->second.max_concurrency;
            if (amc->type() == AdaptiveMaxConcurrency::UNLIMITED()) {
                amc = &_options.method_max_concurrency;
            }
            ConcurrencyLimiter* cl = NULL;
            if (!CreateConcurrencyLimiter(*amc, &cl)) {
                LOG(ERROR) << "Fail to create ConcurrencyLimiter for method";
                return -1;
            }
            it->second.status->SetConcurrencyLimiter(cl);
        }
    }
    
    // Create listening ports
    if (port_range.min_port > port_range.max_port) {
        LOG(ERROR) << "Invalid port_range=[" << port_range.min_port << '-'
                   << port_range.max_port << ']';
        return -1;
    }
    _listen_addr.ip = ip;
    for (int port = port_range.min_port; port <= port_range.max_port; ++port) {
        _listen_addr.port = port;
        butil::fd_guard sockfd(tcp_listen(_listen_addr, FLAGS_reuse_addr));
        if (sockfd < 0) {
            if (port != port_range.max_port) { // not the last port, try next
                continue;
            }
            if (port_range.min_port != port_range.max_port) {
                LOG(ERROR) << "Fail to listen " << ip
                           << ":[" << port_range.min_port << '-'
                           << port_range.max_port << ']';
            } else {
                LOG(ERROR) << "Fail to listen " << _listen_addr;
            }
            return -1;
        }
        if (_listen_addr.port == 0) {
            // port=0 makes kernel dynamically select a port from
            // https://en.wikipedia.org/wiki/Ephemeral_port
            _listen_addr.port = get_port_from_fd(sockfd);
            if (_listen_addr.port <= 0) {
                LOG(ERROR) << "Fail to get port from fd=" << sockfd;
                return -1;
            }
        }
        std::unique_ptr<rdma::RdmaCommunicationManager> rh;
        if (_options.use_rdma) {
            rh.reset(rdma::RdmaCommunicationManager::Listen(_listen_addr));
            if (rh == NULL) {
                continue;
            }
        }
        if (_am == NULL) {
            _am = BuildAcceptor();
            if (NULL == _am) {
                LOG(ERROR) << "Fail to build acceptor";
                return -1;
            }
        }
        // Set `_status' to RUNNING before accepting connections
        // to prevent requests being rejected as ELOGOFF
        _status = RUNNING;
        time(&_last_start_time);
        GenerateVersionIfNeeded();
        g_running_server_count.fetch_add(1, butil::memory_order_relaxed);

        // Pass ownership of `sockfd' to `_am'
        if (_am->StartAccept(sockfd, rh.get(), _options.idle_timeout_sec,
                             _default_ssl_ctx) != 0) {
            LOG(ERROR) << "Fail to start acceptor";
            return -1;
        }
        sockfd.release();
        rh.release();
        break; // stop trying
    }
    if (_options.internal_port >= 0 && _options.has_builtin_services) {
        if (_options.internal_port  == _listen_addr.port) {
            LOG(ERROR) << "ServerOptions.internal_port=" << _options.internal_port
                       << " is same with port=" << _listen_addr.port << " to Start()";
            return -1;
        }
        if (_options.internal_port == 0) {
            LOG(ERROR) << "ServerOptions.internal_port cannot be 0, which"
                " allocates a dynamic and probabaly unfiltered port,"
                " against the purpose of \"being internal\".";
            return -1;
        }
        std::unique_ptr<rdma::RdmaCommunicationManager> rh;
        if (_options.use_rdma) {
            rh.reset(rdma::RdmaCommunicationManager::Listen(_listen_addr));
            if (rh == NULL) {
                LOG(ERROR) << "Fail to listen " << _options.internal_port
                           << " (internal)";
                return -1;
            }
        }
        butil::EndPoint internal_point = _listen_addr;
        internal_point.port = _options.internal_port;
        butil::fd_guard sockfd(tcp_listen(internal_point, FLAGS_reuse_addr));
        if (sockfd < 0) {
            LOG(ERROR) << "Fail to listen " << internal_point << " (internal)";
            return -1;
        }
        if (NULL == _internal_am) {
            _internal_am = BuildAcceptor();
            if (NULL == _internal_am) {
                LOG(ERROR) << "Fail to build internal acceptor";
                return -1;
            }
        }
        // Pass ownership of `sockfd' to `_internal_am'
        if (_internal_am->StartAccept(sockfd, rh.get(), _options.idle_timeout_sec,
                                      _default_ssl_ctx) != 0) {
            LOG(ERROR) << "Fail to start internal_acceptor";
            return -1;
        }
        sockfd.release();
        rh.release();
    }
    
    PutPidFileIfNeeded();

    // Launch _derivative_thread.
    CHECK_EQ(INVALID_BTHREAD, _derivative_thread);
    if (bthread_start_background(&_derivative_thread, NULL,
                                 UpdateDerivedVars, this) != 0) {
        LOG(ERROR) << "Fail to create _derivative_thread";
        return -1;
    }

    // Print tips to server launcher.
    int http_port = _listen_addr.port;
    std::ostringstream server_info;
    server_info << "Server[" << version() << "] is serving on port="
                << _listen_addr.port;
    if (_options.internal_port >= 0 && _options.has_builtin_services) {
        http_port = _options.internal_port;
        server_info << " and internal_port=" << _options.internal_port;
    }
    LOG(INFO) << server_info.str() << '.';

    if (_options.has_builtin_services) {
        LOG(INFO) << "Check out http://" << butil::my_hostname() << ':'
                  << http_port << " in web browser.";
    } else {
        LOG(WARNING) << "Builtin services are disabled according to "
            "ServerOptions.has_builtin_services";
    }
    // For trackme reporting
    SetTrackMeAddress(butil::EndPoint(butil::my_ip(), http_port));
    revert_server.release();
    return 0;
}

int Server::Start(const butil::EndPoint& endpoint, const ServerOptions* opt) {
    return StartInternal(
        endpoint.ip, PortRange(endpoint.port, endpoint.port), opt);
}

int Server::Start(const char* ip_port_str, const ServerOptions* opt) {
    butil::EndPoint point;
    if (str2endpoint(ip_port_str, &point) != 0 &&
        hostname2endpoint(ip_port_str, &point) != 0) {
        LOG(ERROR) << "Invalid address=`" << ip_port_str << '\'';
        return -1;
    }
    return Start(point, opt);
}

int Server::Start(int port, const ServerOptions* opt) {
    if (port < 0 || port > 65535) {
        LOG(ERROR) << "Invalid port=" << port;
        return -1;
    }
    return Start(butil::EndPoint(butil::IP_ANY, port), opt);
}

int Server::Start(const char* ip_str, PortRange port_range,
                  const ServerOptions *opt) {
    butil::ip_t ip;
    if (butil::str2ip(ip_str, &ip) != 0 &&
        butil::hostname2ip(ip_str, &ip) != 0) {
        LOG(ERROR) << "Invalid address=`" << ip_str << '\'';
        return -1;
    }
    return StartInternal(ip, port_range, opt);
}

int Server::Stop(int timeout_ms) {
    if (_status != RUNNING) {
        return -1;
    }
    _status = STOPPING;
    
    LOG(INFO) << "Server[" << version() << "] is going to quit";

    if (_am) {
        _am->StopAccept(timeout_ms);
    }
    if (_internal_am) {
        // TODO: calculate timeout?
        _internal_am->StopAccept(timeout_ms);
    }
    return 0;
}

// NOTE: Join() can happen before Stop().
int Server::Join() {
    if (_status != RUNNING && _status != STOPPING) {
        return -1;
    }
    if (_am) {
        _am->Join();
    }
    if (_internal_am) {
        _internal_am->Join();
    }

    if (_session_local_data_pool) {
        // We can't delete the pool right here because there's a bvar watching
        // this pool in _derivative_thread which does not quit yet.
        _session_local_data_pool->Reset(NULL);
    }
    
    if (_keytable_pool) {
        // Destroy _keytable_pool to delete keytables inside. This has to be
        // done here (before leaving Join) because it's legal for users to
        // delete bthread keys after Join which makes related objects
        // in KeyTables undeletable anymore and leaked.
        CHECK_EQ(0, bthread_keytable_pool_destroy(_keytable_pool));
        // TODO: Can't delete _keytable_pool which may be accessed by
        // still-running bthreads (created by the server). The memory is
        // leaked but servers are unlikely to be started/stopped frequently,
        // the leak is acceptable in most scenarios.
        _keytable_pool = NULL;
    }
    
    // Delete tls_key as well since we don't need it anymore.
    if (_tl_options.tls_key != INVALID_BTHREAD_KEY) {
        CHECK_EQ(0, bthread_key_delete(_tl_options.tls_key));
        _tl_options.tls_key = INVALID_BTHREAD_KEY;
    }

    // Have to join _derivative_thread, which may assume that server is running
    // and services in server are not mutated, otherwise data race happens
    // between Add/RemoveService after Join() and the thread.
    if (_derivative_thread != INVALID_BTHREAD) {
        bthread_stop(_derivative_thread);
        bthread_join(_derivative_thread, NULL);
        _derivative_thread = INVALID_BTHREAD;
    }
    
    g_running_server_count.fetch_sub(1, butil::memory_order_relaxed);
    _status = READY;
    return 0;
}

int Server::AddServiceInternal(google::protobuf::Service* service,
                               bool is_builtin_service,
                               const ServiceOptions& svc_opt) {
    if (NULL == service) {
        LOG(ERROR) << "Parameter[service] is NULL!";
        return -1;
    }
    const google::protobuf::ServiceDescriptor* sd = service->GetDescriptor();
    if (sd->method_count() == 0) {
        LOG(ERROR) << "service=" << sd->full_name()
                   << " does not have any method.";
        return -1;
    }
    
    if (InitializeOnce() != 0) {
        LOG(ERROR) << "Fail to initialize Server[" << version() << ']';
        return -1;
    }
    if (status() != READY) {
        LOG(ERROR) << "Can't add service=" << sd->full_name() << " to Server["
                   << version() << "] which is " << status_str(status());
        return -1;
    }
        
    if (_fullname_service_map.seek(sd->full_name()) != NULL) {
        LOG(ERROR) << "service=" << sd->full_name() << " already exists";
        return -1;
    }
    ServiceProperty* old_ss = _service_map.seek(sd->name());
    if (old_ss != NULL) {
        // names conflict.
        LOG(ERROR) << "Conflict service name between "
                   << sd->full_name() << " and "
                   << old_ss->service_name();
        return -1;
    }

    // defined `option (idl_support) = true' or not.
    const bool is_idl_support = sd->file()->options().GetExtension(idl_support);

    Tabbed* tabbed = dynamic_cast<Tabbed*>(service);
    for (int i = 0; i < sd->method_count(); ++i) {
        const google::protobuf::MethodDescriptor* md = sd->method(i);
        MethodProperty mp;
        mp.is_builtin_service = is_builtin_service;
        mp.own_method_status = true;
        mp.params.is_tabbed = !!tabbed;
        mp.params.allow_http_body_to_pb = svc_opt.allow_http_body_to_pb;
        mp.params.pb_bytes_to_base64 = svc_opt.pb_bytes_to_base64;
        mp.service = service;
        mp.method = md;
        mp.status = new MethodStatus;
        _method_map[md->full_name()] = mp;
        if (is_idl_support && sd->name() != sd->full_name()/*has ns*/) {
            MethodProperty mp2 = mp;
            mp2.own_method_status = false;
            // have to map service_name + method_name as well because ubrpc
            // does not send the namespace before service_name.
            std::string full_name_wo_ns;
            full_name_wo_ns.reserve(sd->name().size() + 1 + md->name().size());
            full_name_wo_ns.append(sd->name());
            full_name_wo_ns.push_back('.');
            full_name_wo_ns.append(md->name());
            if (_method_map.seek(full_name_wo_ns) == NULL) {
                _method_map[full_name_wo_ns] = mp2;
            } else {
                LOG(ERROR) << '`' << full_name_wo_ns << "' already exists";
                RemoveMethodsOf(service);
                return -1;
            }
        }
    }

    const ServiceProperty ss = {
        is_builtin_service, svc_opt.ownership, service, NULL };
    _fullname_service_map[sd->full_name()] = ss;
    _service_map[sd->name()] = ss;
    if (is_builtin_service) {
        ++_builtin_service_count;
    } else {
        if (_first_service == NULL) {
            _first_service = service;
        }
    }

    butil::StringPiece restful_mappings = svc_opt.restful_mappings;
    restful_mappings.trim_spaces();
    if (!restful_mappings.empty()) {
        // Parse the mappings.
        std::vector<RestfulMapping> mappings;
        if (!ParseRestfulMappings(restful_mappings, &mappings)) {
            LOG(ERROR) << "Fail to parse mappings `" << restful_mappings << '\'';
            RemoveService(service);
            return -1;
        }
        if (mappings.empty()) {
            // we already trimmed at the beginning, this is impossible.
            LOG(ERROR) << "Impossible: Nothing in restful_mappings";
            RemoveService(service);
            return -1;
        }

        // Due the flexibility of URL matching, it's almost impossible to
        // dispatch all kinds of URL to different methods *efficiently* just
        // inside the HTTP protocol impl. We would like to match most-
        // frequently-used URLs(/Service/Method) fastly and match more complex
        // URLs inside separate functions.
        // The trick is adding some entries inside the service maps without
        // real services, mapping from the first component in the URL to a
        // RestfulMap which does the complex matchings. For example:
        //   "/v1/send => SendFn, /v1/recv => RecvFn, /v2/check => CheckFn"
        // We'll create 2 entries in service maps (_fullname_service_map and
        // _service_map) mapping from "v1" and "v2" to 2 different RestfulMap
        // respectively. When the URL is accessed, we extract the first
        // component, find the RestfulMap and do url matchings. Regular url
        // handling is not affected.
        for (size_t i = 0; i < mappings.size(); ++i) {
            const std::string full_method_name =
                sd->full_name() + "." + mappings[i].method_name;
            MethodProperty* mp = _method_map.seek(full_method_name);
            if (mp == NULL) {
                LOG(ERROR) << "Unknown method=`" << full_method_name << '\'';
                RemoveService(service);
                return -1;
            }
            
            const std::string& svc_name = mappings[i].path.service_name;
            if (svc_name.empty()) {
                if (_global_restful_map == NULL) {
                    _global_restful_map = new RestfulMap("");
                }
                MethodProperty::OpaqueParams params;
                params.is_tabbed = !!tabbed;
                params.allow_http_body_to_pb = svc_opt.allow_http_body_to_pb;
                params.pb_bytes_to_base64 = svc_opt.pb_bytes_to_base64;
                if (!_global_restful_map->AddMethod(
                        mappings[i].path, service, params,
                        mappings[i].method_name, mp->status)) {
                    LOG(ERROR) << "Fail to map `" << mappings[i].path
                               << "' to `" << full_method_name << '\'';
                    RemoveService(service);
                    return -1;
                }
                if (mp->http_url == NULL) {
                    mp->http_url = new std::string(mappings[i].path.to_string());
                } else {
                    if (!mp->http_url->empty()) {
                        mp->http_url->append(" @");
                    }
                    mp->http_url->append(mappings[i].path.to_string());
                }
                continue;
            }
            ServiceProperty* sp = _fullname_service_map.seek(svc_name);
            ServiceProperty* sp2 = _service_map.seek(svc_name);
            if (((!!sp) != (!!sp2)) ||
                (sp != NULL && sp->service != sp2->service)) {
                LOG(ERROR) << "Impossible: _fullname_service and _service_map are"
                        " inconsistent before inserting " << svc_name;
                RemoveService(service);
                return -1;
            }
            RestfulMap* m = NULL;
            if (sp == NULL) {
                m = new RestfulMap(mappings[i].path.service_name);
            } else {
                m = sp->restful_map;
            }
            MethodProperty::OpaqueParams params;
            params.is_tabbed = !!tabbed;
            params.allow_http_body_to_pb = svc_opt.allow_http_body_to_pb;
            params.pb_bytes_to_base64 = svc_opt.pb_bytes_to_base64;
            if (!m->AddMethod(mappings[i].path, service, params,
                              mappings[i].method_name, mp->status)) {
                LOG(ERROR) << "Fail to map `" << mappings[i].path << "' to `"
                           << sd->full_name() << '.' << mappings[i].method_name
                           << '\'';
                if (sp == NULL) {
                    delete m;
                }
                RemoveService(service);
                return -1;
            }
            if (mp->http_url == NULL) {
                mp->http_url = new std::string(mappings[i].path.to_string());
            } else {
                if (!mp->http_url->empty()) {
                    mp->http_url->append(" @");
                }
                mp->http_url->append(mappings[i].path.to_string());
            }
            if (sp == NULL) {
                ServiceProperty ss =
                    { false, SERVER_DOESNT_OWN_SERVICE, NULL, m };
                _fullname_service_map[svc_name] = ss;
                _service_map[svc_name] = ss;
                ++_virtual_service_count;
            }
        }
    }

    if (tabbed) {
        if (_tab_info_list == NULL) {
            _tab_info_list = new TabInfoList;
        }
        const size_t last_size = _tab_info_list->size();
        tabbed->GetTabInfo(_tab_info_list);
        const size_t cur_size = _tab_info_list->size();
        for (size_t i = last_size; i != cur_size; ++i) {
            const TabInfo& info = (*_tab_info_list)[i];
            if (!info.valid()) {
                LOG(ERROR) << "Invalid TabInfo: path=" << info.path
                           << " tab_name=" << info.tab_name;
                _tab_info_list->resize(last_size);
                RemoveService(service);
                return -1;
            }
        }
    }
    return 0;
}

ServiceOptions::ServiceOptions()
    : ownership(SERVER_DOESNT_OWN_SERVICE)
    , allow_http_body_to_pb(true)
#ifdef BAIDU_INTERNAL
    , pb_bytes_to_base64(false)
#else
    , pb_bytes_to_base64(true)
#endif
    {}

int Server::AddService(google::protobuf::Service* service,
                       ServiceOwnership ownership) {
    ServiceOptions options;
    options.ownership = ownership;
    return AddServiceInternal(service, false, options);
}

int Server::AddService(google::protobuf::Service* service,
                       ServiceOwnership ownership,
                       const butil::StringPiece& restful_mappings) {
    ServiceOptions options;
    options.ownership = ownership;
    // TODO: This is weird
    options.restful_mappings = restful_mappings.as_string();
    return AddServiceInternal(service, false, options);
}

int Server::AddService(google::protobuf::Service* service,
                       const ServiceOptions& options) {
    return AddServiceInternal(service, false, options);
}

int Server::AddBuiltinService(google::protobuf::Service* service) {
    ServiceOptions options;
    options.ownership = SERVER_OWNS_SERVICE;
    return AddServiceInternal(service, true, options);
}

void Server::RemoveMethodsOf(google::protobuf::Service* service) {
    const google::protobuf::ServiceDescriptor* sd = service->GetDescriptor();
    const bool is_idl_support = sd->file()->options().GetExtension(idl_support);
    std::string full_name_wo_ns;
    for (int i = 0; i < sd->method_count(); ++i) {
        const google::protobuf::MethodDescriptor* md = sd->method(i);
        MethodProperty* mp = _method_map.seek(md->full_name());
        if (is_idl_support) {
            full_name_wo_ns.clear();
            full_name_wo_ns.reserve(sd->name().size() + 1 + md->name().size());
            full_name_wo_ns.append(sd->name());
            full_name_wo_ns.push_back('.');
            full_name_wo_ns.append(md->name());
            _method_map.erase(full_name_wo_ns);
        }
        if (mp == NULL) {
            LOG(ERROR) << "Fail to find method=" << md->full_name();
            continue;
        }
        if (mp->http_url) {
            butil::StringSplitter at_sp(mp->http_url->c_str(), '@');
            for (; at_sp; ++at_sp) {
                butil::StringPiece path(at_sp.field(), at_sp.length());
                path.trim_spaces();
                butil::StringSplitter slash_sp(
                    path.data(), path.data() + path.size(), '/');
                if (slash_sp == NULL) {
                    LOG(ERROR) << "Invalid http_url=" << *mp->http_url;
                    break;
                }
                butil::StringPiece v_svc_name(slash_sp.field(), slash_sp.length());
                const ServiceProperty* vsp = FindServicePropertyByName(v_svc_name);
                if (vsp == NULL) {
                    if (_global_restful_map) {
                        std::string path_str;
                        path.CopyToString(&path_str);
                        if (_global_restful_map->RemoveByPathString(path_str)) {
                            continue;
                        }
                    }
                    LOG(ERROR) << "Impossible: service=" << v_svc_name
                               << " for restful_map does not exist";
                    break;
                }
                std::string path_str;
                path.CopyToString(&path_str);
                if (!vsp->restful_map->RemoveByPathString(path_str)) {
                    LOG(ERROR) << "Fail to find path=" << path
                               << " in restful_map of service=" << v_svc_name;
                }
            }
            delete mp->http_url;
        }

        if (mp->own_method_status) {
            delete mp->status;
        }
        _method_map.erase(md->full_name());
    }
}

int Server::RemoveService(google::protobuf::Service* service) {     
    if (NULL == service) {      
        LOG(ERROR) << "Parameter[service] is NULL";     
        return -1;      
    }       
    if (status() != READY) {        
        LOG(ERROR) << "Can't remove service="       
                   << service->GetDescriptor()->full_name() << " from Server["      
                   << version() << "] which is " << status_str(status());       
        return -1;      
    }
    
    const google::protobuf::ServiceDescriptor* sd = service->GetDescriptor();       
    ServiceProperty* ss = _fullname_service_map.seek(sd->full_name());      
    if (ss == NULL) {       
        RPC_VLOG << "Fail to find service=" << sd->full_name().c_str();       
        return -1;      
    }       
    RemoveMethodsOf(service);
    if (ss->ownership == SERVER_OWNS_SERVICE) {
        delete ss->service;     
    }       
    const bool is_builtin_service = ss->is_builtin_service;     
    _fullname_service_map.erase(sd->full_name());       
    _service_map.erase(sd->name());     
        
    // Note: ss is invalidated.     
    if (is_builtin_service) {       
        --_builtin_service_count;     
    } else {
        if (_first_service == service) {
            _first_service = NULL;
        }
    }
    return 0;       
}

void Server::ClearServices() {
    if (status() != READY) {
        LOG_IF(ERROR, status() != UNINITIALIZED)
            << "Can't clear services from Server[" << version()
            << "] which is " << status_str(status());
        return;
    }
    for (ServiceMap::const_iterator it = _fullname_service_map.begin(); 
         it != _fullname_service_map.end(); ++it) {
        if (it->second.ownership == SERVER_OWNS_SERVICE) {
            delete it->second.service;
        }
        delete it->second.restful_map;
    }
    for (MethodMap::const_iterator it = _method_map.begin();
         it != _method_map.end(); ++it) {
        if (it->second.own_method_status) {
            delete it->second.status;
        }
        delete it->second.http_url;
    }
    _fullname_service_map.clear();
    _service_map.clear();
    _method_map.clear();
    _builtin_service_count = 0;
    _virtual_service_count = 0;
    _first_service = NULL;
}

google::protobuf::Service* Server::FindServiceByFullName(
    const butil::StringPiece& full_name) const {
    ServiceProperty* ss = _fullname_service_map.seek(full_name);
    return (ss ? ss->service : NULL);
}

google::protobuf::Service* Server::FindServiceByName(
    const butil::StringPiece& name) const {
    ServiceProperty* ss = _service_map.seek(name);
    return (ss ? ss->service : NULL);
}

void Server::GetStat(ServerStatistics* stat) const {
    stat->connection_count = 0;
    if (_am) {
        stat->connection_count += _am->ConnectionCount();
    }
    if (_internal_am) {
        stat->connection_count += _internal_am->ConnectionCount();
    }
    stat->user_service_count = service_count();
    stat->builtin_service_count = builtin_service_count();
}

void Server::ListServices(std::vector<google::protobuf::Service*> *services) {
    if (!services) {
        return;
    }
    services->clear();
    services->reserve(service_count());
    for (ServiceMap::const_iterator it = _fullname_service_map.begin();
         it != _fullname_service_map.end(); ++it) {
        if (it->second.is_user_service()) {
            services->push_back(it->second.service);
        }
    }
}

void Server::GenerateVersionIfNeeded() {
    if (!_version.empty()) {
        return;
    }
    int extra_count = !!_options.nshead_service + !!_options.rtmp_service + !!_options.thrift_service;
    _version.reserve((extra_count + service_count()) * 20);
    for (ServiceMap::const_iterator it = _fullname_service_map.begin();
         it != _fullname_service_map.end(); ++it) {
        if (it->second.is_user_service()) {
            if (!_version.empty()) {
                _version.push_back('+');
            }
            _version.append(butil::class_name_str(*it->second.service));
        }
    }
    if (_options.nshead_service) {
        if (!_version.empty()) {
            _version.push_back('+');
        }
        _version.append(butil::class_name_str(*_options.nshead_service));
    }

#ifdef ENABLE_THRIFT_FRAMED_PROTOCOL
    if (_options.thrift_service) {
        if (!_version.empty()) {
            _version.push_back('+');
        }
        _version.append(butil::class_name_str(*_options.thrift_service));
    }
#endif

    if (_options.rtmp_service) {
        if (!_version.empty()) {
            _version.push_back('+');
        }
        _version.append(butil::class_name_str(*_options.rtmp_service));
    }
}

static std::string ExpandPath(const std::string &path) {
    if (path.empty()) {
        return std::string();
    }
    std::string ret;
    wordexp_t p;
    wordexp(path.c_str(), &p, 0);
    CHECK_EQ(p.we_wordc, 1u);
    if (p.we_wordc == 1) {
        ret = p.we_wordv[0];
    }
    wordfree(&p);
    return ret;
}

void Server::PutPidFileIfNeeded() {
    _options.pid_file = ExpandPath(_options.pid_file);
    if (_options.pid_file.empty()) {
        return;
    }
    RPC_VLOG << "pid_file = " << _options.pid_file;
    // Recursively create directory
    for (size_t pos = _options.pid_file.find('/'); pos != std::string::npos;
            pos = _options.pid_file.find('/', pos + 1)) {
        std::string dir_name =_options.pid_file.substr(0, pos + 1);
        int rc = mkdir(dir_name.c_str(), 
                       S_IFDIR | S_IRUSR | S_IWUSR | S_IXUSR | S_IRGRP);
        if (rc != 0 && errno != EEXIST
#if defined(OS_MACOSX)
        && errno != EISDIR
#endif
        ) {
            PLOG(WARNING) << "Fail to create " << dir_name;
            _options.pid_file.clear();
            return;
        }
    }
    int fd = open(_options.pid_file.c_str(), O_WRONLY | O_CREAT, 0666);
    if (fd < 0) {
        LOG(WARNING) << "Fail to open " << _options.pid_file;
        _options.pid_file.clear();
        return;
    }
    char buf[32];
    int nw = snprintf(buf, sizeof(buf), "%lld", (long long)getpid());
    CHECK_EQ(nw, write(fd, buf, nw));
    CHECK_EQ(0, close(fd));
}

void Server::RunUntilAskedToQuit() {
    while (!IsAskedToQuit()) {
        bthread_usleep(1000000L);
    }
    Stop(0/*not used now*/);
    Join();
}

void* thread_local_data() {
    const Server::ThreadLocalOptions* tl_options = 
        static_cast<const Server::ThreadLocalOptions*>(bthread_get_assigned_data());
    if (tl_options == NULL) { // not in server threads.
        return NULL;
    }
    if (BAIDU_UNLIKELY(tl_options->thread_local_data_factory == NULL)) {
        CHECK(false) << "The protocol impl. may not set tls correctly";
        return NULL; 
    }
    void* data = bthread_getspecific(tl_options->tls_key);
    if (data == NULL) {
        data = tl_options->thread_local_data_factory->CreateData();
        if (data != NULL) {
            CHECK_EQ(0, bthread_setspecific(tl_options->tls_key, data));
        }
    }
    return data;
}

inline void tabs_li(std::ostream& os, const char* link,
                    const char* tab_name, const char* current_tab_name) {
    os << "<li id='" << link << '\'';
    if (strcmp(current_tab_name, tab_name) == 0) {
        os << " class='current'";
    }
    os << '>' << tab_name << "</li>\n";
}

void Server::PrintTabsBody(std::ostream& os,
                           const char* current_tab_name) const {
    os << "<ul class='tabs-menu'>\n";
    if (_tab_info_list) {
        for (size_t i = 0; i < _tab_info_list->size(); ++i) {
            const TabInfo& info = (*_tab_info_list)[i];
            tabs_li(os, info.path.c_str(), info.tab_name.c_str(),
                    current_tab_name);
        }
    }
    os << "<li id='https://github.com/brpc/brpc/blob/master/docs/cn/builtin_service.md' "
        "class='help'>?</li>\n</ul>\n"
        "<div style='height:40px;'></div>";  // placeholder
}

static pthread_mutex_t g_dummy_server_mutex = PTHREAD_MUTEX_INITIALIZER;
static Server* g_dummy_server = NULL;

int StartDummyServerAt(int port, ProfilerLinker) {
    if (port < 0 || port >= 65536) {
        LOG(ERROR) << "Invalid port=" << port;
        return -1;
    }
    if (g_dummy_server == NULL) {  // (1)
        BAIDU_SCOPED_LOCK(g_dummy_server_mutex);
        if (g_dummy_server == NULL) {
            Server* dummy_server = new Server;
            dummy_server->set_version(butil::string_printf(
                        "DummyServerOf(%s)", GetProgramName()));
            ServerOptions options;
            options.num_threads = 0;
            if (dummy_server->Start(port, &options) != 0) {
                LOG(ERROR) << "Fail to start dummy_server at port=" << port;
                return -1;
            }
            // (1) may see uninitialized dummy_server due to relaxed memory
            // fencing, but we only expose a function to test existence
            // of g_dummy_server, everything should be fine.
            g_dummy_server = dummy_server;
            return 0;
        }
    }
    LOG(ERROR) << "Already have dummy_server at port="
               << g_dummy_server->listen_address().port;
    return -1;
}

bool IsDummyServerRunning() {
    return g_dummy_server != NULL;
}

const Server::MethodProperty*
Server::FindMethodPropertyByFullName(const butil::StringPiece&fullname) const  {
    return _method_map.seek(fullname);
}

const Server::MethodProperty*
Server::FindMethodPropertyByFullName(const butil::StringPiece& service_name/*full*/,
                                     const butil::StringPiece& method_name) const {
    const size_t fullname_len = service_name.size() + 1 + method_name.size();
    if (fullname_len <= 256) {
        // Avoid allocation in most cases.
        char buf[fullname_len];
        memcpy(buf, service_name.data(), service_name.size());
        buf[service_name.size()] = '.';
        memcpy(buf + service_name.size() + 1, method_name.data(), method_name.size());
        return FindMethodPropertyByFullName(butil::StringPiece(buf, fullname_len));
    } else {
        std::string full_method_name;
        full_method_name.reserve(fullname_len);
        full_method_name.append(service_name.data(), service_name.size());
        full_method_name.push_back('.');
        full_method_name.append(method_name.data(), method_name.size());
        return FindMethodPropertyByFullName(full_method_name);
    }
}

const Server::MethodProperty*
Server::FindMethodPropertyByNameAndIndex(const butil::StringPiece& service_name,
                                         int method_index) const {
    const Server::ServiceProperty* sp = FindServicePropertyByName(service_name);
    if (NULL == sp) {
        return NULL;
    }
    const google::protobuf::ServiceDescriptor* sd = sp->service->GetDescriptor();
    if (method_index < 0 || method_index >= sd->method_count()) {
        return NULL;
    }
    const google::protobuf::MethodDescriptor* method = sd->method(method_index);
    return FindMethodPropertyByFullName(method->full_name());
}

const Server::ServiceProperty*
Server::FindServicePropertyByFullName(const butil::StringPiece& fullname) const {
    return _fullname_service_map.seek(fullname);
}

const Server::ServiceProperty*
Server::FindServicePropertyByName(const butil::StringPiece& name) const {
    return _service_map.seek(name);
}

int Server::AddCertificate(const CertInfo& cert) {
    if (!_options.has_ssl_options()) {
        LOG(ERROR) << "ServerOptions.ssl_options is not configured yet";
        return -1;
    }
    std::string cert_key(cert.certificate);
    cert_key.append(cert.private_key);
    if (_ssl_ctx_map.seek(cert_key) != NULL) {
        LOG(WARNING) << cert << " already exists";
        return 0;
    }

    SSLContext ssl_ctx;
    ssl_ctx.filters = cert.sni_filters;
    ssl_ctx.ctx = std::make_shared<SocketSSLContext>();
    SSL_CTX* raw_ctx = CreateServerSSLContext(cert.certificate, cert.private_key,
                                              _options.ssl_options(), &ssl_ctx.filters);
    if (raw_ctx == NULL) {
        return -1;
    }
    ssl_ctx.ctx->raw_ctx = raw_ctx;

#ifdef SSL_CTRL_SET_TLSEXT_HOSTNAME
    SSL_CTX_set_tlsext_servername_callback(ssl_ctx.ctx->raw_ctx, SSLSwitchCTXByHostname);
    SSL_CTX_set_tlsext_servername_arg(ssl_ctx.ctx->raw_ctx, this);
#endif
            
    if (!_reload_cert_maps.Modify(AddCertMapping, ssl_ctx)) {
        LOG(ERROR) << "Fail to add mappings into _reload_cert_maps";
        return -1;
    }
    _ssl_ctx_map[cert_key] = ssl_ctx;
    return 0;
}

bool Server::AddCertMapping(CertMaps& bg, const SSLContext& ssl_ctx) {
    if (!bg.cert_map.initialized()
        && bg.cert_map.init(INITIAL_CERT_MAP) != 0) {
        LOG(ERROR) << "Fail to init _cert_map";
        return false;
    }
    if (!bg.wildcard_cert_map.initialized()
        && bg.wildcard_cert_map.init(INITIAL_CERT_MAP) != 0) {
        LOG(ERROR) << "Fail to init _wildcard_cert_map";
        return false;
    }

    for (size_t i = 0; i < ssl_ctx.filters.size(); ++i) {
        const char* hostname = ssl_ctx.filters[i].c_str();
        CertMap* cmap = NULL;
        if (strncmp(hostname, "*.", 2) == 0) {
            cmap = &(bg.wildcard_cert_map);
            hostname += 2;
        } else {
            cmap = &(bg.cert_map);
        }
        if (cmap->seek(hostname) == NULL) {
            cmap->insert(hostname, ssl_ctx.ctx);
        } else {
            LOG(WARNING) << "Duplicate certificate hostname=" << hostname;
        }
    }
    return true;
}

int Server::RemoveCertificate(const CertInfo& cert) {
    if (!_options.has_ssl_options()) {
        LOG(ERROR) << "ServerOptions.ssl_options is not configured yet";
        return -1;
    }
    std::string cert_key(cert.certificate);
    cert_key.append(cert.private_key);
    SSLContext* ssl_ctx = _ssl_ctx_map.seek(cert_key);
    if (ssl_ctx == NULL) {
        LOG(WARNING) << cert << " doesn't exist";
        return 0;
    }
    if (ssl_ctx->ctx == _default_ssl_ctx) {
        LOG(WARNING) << "Cannot remove: " << cert
                     << " since it's the default certificate";
        return -1;
    }

    if (!_reload_cert_maps.Modify(RemoveCertMapping, *ssl_ctx)) {
        LOG(ERROR) << "Fail to remove mappings from _reload_cert_maps";
        return -1;
    }
    
    _ssl_ctx_map.erase(cert_key);
    return 0;
}

bool Server::RemoveCertMapping(CertMaps& bg, const SSLContext& ssl_ctx) {
    for (size_t i = 0; i < ssl_ctx.filters.size(); ++i) {
        const char* hostname = ssl_ctx.filters[i].c_str();
        CertMap* cmap = NULL;
        if (strncmp(hostname, "*.", 2) == 0) {
            cmap = &(bg.wildcard_cert_map);
            hostname += 2;
        } else {
            cmap = &(bg.cert_map);
        }
        std::shared_ptr<SocketSSLContext>* ctx = cmap->seek(hostname);
        if (ctx != NULL && *ctx == ssl_ctx.ctx) {
            cmap->erase(hostname);
        }
    }
    return true;
}

int Server::ResetCertificates(const std::vector<CertInfo>& certs) {
    if (!_options.has_ssl_options()) {
        LOG(ERROR) << "ServerOptions.ssl_options is not configured yet";
        return -1;
    }

    SSLContextMap tmp_map;
    if (tmp_map.init(INITIAL_CERT_MAP) != 0) {
        LOG(ERROR) << "Fail to initialize tmp_map";
        return -1;
    }

    // Add default certficiate into tmp_map first since it can't be reloaded 
    std::string default_cert_key =
        _options.ssl_options().default_cert.certificate
        + _options.ssl_options().default_cert.private_key;
    tmp_map[default_cert_key] = _ssl_ctx_map[default_cert_key];

    for (size_t i = 0; i < certs.size(); ++i) {
        std::string cert_key(certs[i].certificate);
        cert_key.append(certs[i].private_key);
        if (tmp_map.seek(cert_key) != NULL) {
            LOG(WARNING) << certs[i] << " already exists";
            return 0;
        }

        SSLContext ssl_ctx;
        ssl_ctx.filters = certs[i].sni_filters;
        ssl_ctx.ctx = std::make_shared<SocketSSLContext>();
        ssl_ctx.ctx->raw_ctx = CreateServerSSLContext(
            certs[i].certificate, certs[i].private_key,
            _options.ssl_options(), &ssl_ctx.filters);
        if (ssl_ctx.ctx->raw_ctx == NULL) {
            return -1;
        }
    
#ifdef SSL_CTRL_SET_TLSEXT_HOSTNAME
        SSL_CTX_set_tlsext_servername_callback(ssl_ctx.ctx->raw_ctx, SSLSwitchCTXByHostname);
        SSL_CTX_set_tlsext_servername_arg(ssl_ctx.ctx->raw_ctx, this);
#endif
        tmp_map[cert_key] = ssl_ctx;
    }

    if (!_reload_cert_maps.Modify(ResetCertMappings, tmp_map)) {
        return -1;
    }

    _ssl_ctx_map.swap(tmp_map);
    return 0;
}

bool Server::ResetCertMappings(CertMaps& bg, const SSLContextMap& ctx_map) {
    if (!bg.cert_map.initialized()
        && bg.cert_map.init(INITIAL_CERT_MAP) != 0) {
        LOG(ERROR) << "Fail to init _cert_map";
        return false;
    }
    if (!bg.wildcard_cert_map.initialized()
        && bg.wildcard_cert_map.init(INITIAL_CERT_MAP) != 0) {
        LOG(ERROR) << "Fail to init _wildcard_cert_map";
        return false;
    }
    bg.cert_map.clear();
    bg.wildcard_cert_map.clear();

    for (SSLContextMap::const_iterator it =
                 ctx_map.begin(); it != ctx_map.end(); ++it) {
        const SSLContext& ssl_ctx = it->second;
        for (size_t i = 0; i < ssl_ctx.filters.size(); ++i) {
            const char* hostname = ssl_ctx.filters[i].c_str();
            CertMap* cmap = NULL;
            if (strncmp(hostname, "*.", 2) == 0) {
                cmap = &(bg.wildcard_cert_map);
                hostname += 2;
            } else {
                cmap = &(bg.cert_map);
            }
            if (cmap->seek(hostname) == NULL) {
                cmap->insert(hostname, ssl_ctx.ctx);
            } else {
                LOG(WARNING) << "Duplicate certificate hostname=" << hostname;
            }
        }
    }
    return true;
}

void Server::FreeSSLContexts() {
    _ssl_ctx_map.clear();
    _reload_cert_maps.Modify(ClearCertMapping);
    _default_ssl_ctx = NULL;
}

bool Server::ClearCertMapping(CertMaps& bg) {
    bg.cert_map.clear();
    bg.wildcard_cert_map.clear();
    return true;
}

int Server::ResetMaxConcurrency(int max_concurrency) {
    if (!IsRunning()) {
        LOG(WARNING) << "ResetMaxConcurrency is only allowd for a Running Server";
        return -1;
    }
    // Assume that modifying int32 is atomical in X86
    _options.max_concurrency = max_concurrency;
    return 0;
}

AdaptiveMaxConcurrency& Server::MaxConcurrencyOf(MethodProperty* mp) {
    if (IsRunning()) {
        LOG(WARNING) << "MaxConcurrencyOf is only allowd before Server started";
        return g_default_max_concurrency_of_method;
    }
    if (mp->status == NULL) {
        LOG(ERROR) << "method=" << mp->method->full_name()
                   << " does not support max_concurrency";
        _failed_to_set_max_concurrency_of_method = true;
        return g_default_max_concurrency_of_method;
    }
    return mp->max_concurrency;
}

int Server::MaxConcurrencyOf(const MethodProperty* mp) const {
    if (IsRunning()) {
        LOG(WARNING) << "MaxConcurrencyOf is only allowd before Server started";
        return g_default_max_concurrency_of_method;
    }
    if (mp == NULL || mp->status == NULL) {
        return 0;
    }
    return mp->max_concurrency;
}

AdaptiveMaxConcurrency& Server::MaxConcurrencyOf(const butil::StringPiece& full_method_name) {
    MethodProperty* mp = _method_map.seek(full_method_name);
    if (mp == NULL) {
        LOG(ERROR) << "Fail to find method=" << full_method_name;
        _failed_to_set_max_concurrency_of_method = true;
        return g_default_max_concurrency_of_method;
    }
    return MaxConcurrencyOf(mp);
}

int Server::MaxConcurrencyOf(const butil::StringPiece& full_method_name) const {
    return MaxConcurrencyOf(_method_map.seek(full_method_name));
}

AdaptiveMaxConcurrency& Server::MaxConcurrencyOf(const butil::StringPiece& full_service_name,
                              const butil::StringPiece& method_name) {
    MethodProperty* mp = const_cast<MethodProperty*>(
        FindMethodPropertyByFullName(full_service_name, method_name));
    if (mp == NULL) {
        LOG(ERROR) << "Fail to find method=" << full_service_name
                   << '/' << method_name;
        _failed_to_set_max_concurrency_of_method = true;
        return g_default_max_concurrency_of_method;
    }
    return MaxConcurrencyOf(mp);
}

int Server::MaxConcurrencyOf(const butil::StringPiece& full_service_name,
                             const butil::StringPiece& method_name) const {
    return MaxConcurrencyOf(FindMethodPropertyByFullName(
                                full_service_name, method_name));
}

AdaptiveMaxConcurrency& Server::MaxConcurrencyOf(google::protobuf::Service* service,
                              const butil::StringPiece& method_name) {
    return MaxConcurrencyOf(service->GetDescriptor()->full_name(), method_name);
}

int Server::MaxConcurrencyOf(google::protobuf::Service* service,
                             const butil::StringPiece& method_name) const {
    return MaxConcurrencyOf(service->GetDescriptor()->full_name(), method_name);
}

#ifdef SSL_CTRL_SET_TLSEXT_HOSTNAME
int Server::SSLSwitchCTXByHostname(struct ssl_st* ssl,
                                   int* al, Server* server) {
    (void)al;
    const char* hostname = SSL_get_servername(ssl, TLSEXT_NAMETYPE_host_name);
    bool strict_sni = server->_options.ssl_options().strict_sni;
    if (hostname == NULL) {
        return strict_sni ? SSL_TLSEXT_ERR_ALERT_FATAL : SSL_TLSEXT_ERR_NOACK;
    }

    butil::DoublyBufferedData<CertMaps>::ScopedPtr s;
    if (server->_reload_cert_maps.Read(&s) != 0) {
        return SSL_TLSEXT_ERR_ALERT_FATAL;
    }
    
    std::shared_ptr<SocketSSLContext>* pctx = s->cert_map.seek(hostname);
    if (pctx == NULL) {
        const char* dot = hostname;
        for (; *dot != '\0'; ++dot) {
            if (*dot == '.') {
                ++dot;
                break;
            }
        }
        if (*dot != '\0') {
            pctx = s->wildcard_cert_map.seek(dot);
        }
    }
    if (pctx == NULL) {
        if (strict_sni) {
            return SSL_TLSEXT_ERR_ALERT_FATAL;
        }
        // Use default SSL_CTX which is the current one
        return SSL_TLSEXT_ERR_OK; 
    }

    // Switch SSL_CTX to the one with correct hostname
    SSL_set_SSL_CTX(ssl, (*pctx)->raw_ctx);
    return SSL_TLSEXT_ERR_OK;
}
#endif // SSL_CTRL_SET_TLSEXT_HOSTNAME

}  // namespace brpc<|MERGE_RESOLUTION|>--- conflicted
+++ resolved
@@ -76,7 +76,9 @@
 #include "brpc/builtin/common.h"               // GetProgramName
 #include "brpc/details/tcmalloc_extension.h"
 #include "brpc/rdma/rdma_communication_manager.h"
+#include "brpc/rdma/rdma_fallback_channel.h"
 #include "brpc/rdma/rdma_helper.h"
+#include "brpc/rdma/rdma_traffic_control.h"
 
 inline std::ostream& operator<<(std::ostream& os, const timeval& tm) {
     const char old_fill = os.fill();
@@ -536,6 +538,14 @@
         LOG(ERROR) << "Fail to add GetJsService";
         return -1;
     }
+    if (AddBuiltinService(new (std::nothrow) rdma::RdmaHealthServiceImpl)) {
+        LOG(ERROR) << "Fail to add RdmaHealthService";
+        return -1;
+    }
+    if (AddBuiltinService(new (std::nothrow) rdma::RdmaTrafficControlServiceImpl)) {
+        LOG(ERROR) << "Fail to add RdmaTrafficControlService";
+        return -1;
+    }
     return 0;
 }
 
@@ -675,14 +685,13 @@
     return ntohs(addr.sin_port);
 }
 
-<<<<<<< HEAD
 #ifdef BRPC_RDMA
 static bool OptionsAvailableOverRdma(const ServerOptions* opt) {
     if (opt->rtmp_service) {
         LOG(WARNING) << "RTMP is not supported by RDMA";
         return false;
     }
-    if (!opt->ssl_options.default_cert.certificate.empty()) {
+    if (opt->has_ssl_options()) {
         LOG(WARNING) << "SSL is not supported by RDMA";
         return false;
     }
@@ -697,7 +706,7 @@
     return true;
 }
 #endif
-=======
+
 static bool CreateConcurrencyLimiter(const AdaptiveMaxConcurrency& amc,
                                      ConcurrencyLimiter** out) {
     if (amc.type() == AdaptiveMaxConcurrency::UNLIMITED()) {
@@ -720,7 +729,6 @@
 }
 
 static AdaptiveMaxConcurrency g_default_max_concurrency_of_method = 0;
->>>>>>> 3becc728
 
 int Server::StartInternal(const butil::ip_t& ip,
                           const PortRange& port_range,
@@ -755,7 +763,6 @@
         _options = ServerOptions();
     }
 
-<<<<<<< HEAD
     if (_options.use_rdma) {
 #ifndef BRPC_RDMA
         LOG(WARNING) << "This libbrpc.a does not support RDMA";
@@ -766,11 +773,11 @@
         }
         rdma::GlobalRdmaInitializeOrDie();
 #endif
-=======
+    }
+
     if (!_options.h2_settings.IsValid(true/*log_error*/)) {
         LOG(ERROR) << "Invalid h2_settings";
         return -1;
->>>>>>> 3becc728
     }
 
     if (_options.http_master_service) {
